/*
 * Copyright 2007-8 Advanced Micro Devices, Inc.
 * Copyright 2008 Red Hat Inc.
 *
 * Permission is hereby granted, free of charge, to any person obtaining a
 * copy of this software and associated documentation files (the "Software"),
 * to deal in the Software without restriction, including without limitation
 * the rights to use, copy, modify, merge, publish, distribute, sublicense,
 * and/or sell copies of the Software, and to permit persons to whom the
 * Software is furnished to do so, subject to the following conditions:
 *
 * The above copyright notice and this permission notice shall be included in
 * all copies or substantial portions of the Software.
 *
 * THE SOFTWARE IS PROVIDED "AS IS", WITHOUT WARRANTY OF ANY KIND, EXPRESS OR
 * IMPLIED, INCLUDING BUT NOT LIMITED TO THE WARRANTIES OF MERCHANTABILITY,
 * FITNESS FOR A PARTICULAR PURPOSE AND NONINFRINGEMENT.  IN NO EVENT SHALL
 * THE COPYRIGHT HOLDER(S) OR AUTHOR(S) BE LIABLE FOR ANY CLAIM, DAMAGES OR
 * OTHER LIABILITY, WHETHER IN AN ACTION OF CONTRACT, TORT OR OTHERWISE,
 * ARISING FROM, OUT OF OR IN CONNECTION WITH THE SOFTWARE OR THE USE OR
 * OTHER DEALINGS IN THE SOFTWARE.
 *
 * Authors: Dave Airlie
 *          Alex Deucher
 */
#include <drm/drmP.h>
#include <drm/drm_crtc_helper.h>
#include <drm/radeon_drm.h>
#include <drm/drm_fixed.h>
#include "radeon.h"
#include "atom.h"
#include "atom-bits.h"

static void atombios_overscan_setup(struct drm_crtc *crtc,
				    struct drm_display_mode *mode,
				    struct drm_display_mode *adjusted_mode)
{
	struct drm_device *dev = crtc->dev;
	struct radeon_device *rdev = dev->dev_private;
	struct radeon_crtc *radeon_crtc = to_radeon_crtc(crtc);
	SET_CRTC_OVERSCAN_PS_ALLOCATION args;
	int index = GetIndexIntoMasterTable(COMMAND, SetCRTC_OverScan);
	int a1, a2;

	memset(&args, 0, sizeof(args));

	args.ucCRTC = radeon_crtc->crtc_id;

	switch (radeon_crtc->rmx_type) {
	case RMX_CENTER:
		args.usOverscanTop = cpu_to_le16((adjusted_mode->crtc_vdisplay - mode->crtc_vdisplay) / 2);
		args.usOverscanBottom = cpu_to_le16((adjusted_mode->crtc_vdisplay - mode->crtc_vdisplay) / 2);
		args.usOverscanLeft = cpu_to_le16((adjusted_mode->crtc_hdisplay - mode->crtc_hdisplay) / 2);
		args.usOverscanRight = cpu_to_le16((adjusted_mode->crtc_hdisplay - mode->crtc_hdisplay) / 2);
		break;
	case RMX_ASPECT:
		a1 = mode->crtc_vdisplay * adjusted_mode->crtc_hdisplay;
		a2 = adjusted_mode->crtc_vdisplay * mode->crtc_hdisplay;

		if (a1 > a2) {
			args.usOverscanLeft = cpu_to_le16((adjusted_mode->crtc_hdisplay - (a2 / mode->crtc_vdisplay)) / 2);
			args.usOverscanRight = cpu_to_le16((adjusted_mode->crtc_hdisplay - (a2 / mode->crtc_vdisplay)) / 2);
		} else if (a2 > a1) {
			args.usOverscanTop = cpu_to_le16((adjusted_mode->crtc_vdisplay - (a1 / mode->crtc_hdisplay)) / 2);
			args.usOverscanBottom = cpu_to_le16((adjusted_mode->crtc_vdisplay - (a1 / mode->crtc_hdisplay)) / 2);
		}
		break;
	case RMX_FULL:
	default:
		args.usOverscanRight = cpu_to_le16(radeon_crtc->h_border);
		args.usOverscanLeft = cpu_to_le16(radeon_crtc->h_border);
		args.usOverscanBottom = cpu_to_le16(radeon_crtc->v_border);
		args.usOverscanTop = cpu_to_le16(radeon_crtc->v_border);
		break;
	}
	atom_execute_table(rdev->mode_info.atom_context, index, (uint32_t *)&args);
}

static void atombios_scaler_setup(struct drm_crtc *crtc)
{
	struct drm_device *dev = crtc->dev;
	struct radeon_device *rdev = dev->dev_private;
	struct radeon_crtc *radeon_crtc = to_radeon_crtc(crtc);
	ENABLE_SCALER_PS_ALLOCATION args;
	int index = GetIndexIntoMasterTable(COMMAND, EnableScaler);

	/* fixme - fill in enc_priv for atom dac */
	enum radeon_tv_std tv_std = TV_STD_NTSC;
	bool is_tv = false, is_cv = false;
	struct drm_encoder *encoder;

	if (!ASIC_IS_AVIVO(rdev) && radeon_crtc->crtc_id)
		return;

	list_for_each_entry(encoder, &dev->mode_config.encoder_list, head) {
		/* find tv std */
		if (encoder->crtc == crtc) {
			struct radeon_encoder *radeon_encoder = to_radeon_encoder(encoder);
			if (radeon_encoder->active_device & ATOM_DEVICE_TV_SUPPORT) {
				struct radeon_encoder_atom_dac *tv_dac = radeon_encoder->enc_priv;
				tv_std = tv_dac->tv_std;
				is_tv = true;
			}
		}
	}

	memset(&args, 0, sizeof(args));

	args.ucScaler = radeon_crtc->crtc_id;

	if (is_tv) {
		switch (tv_std) {
		case TV_STD_NTSC:
		default:
			args.ucTVStandard = ATOM_TV_NTSC;
			break;
		case TV_STD_PAL:
			args.ucTVStandard = ATOM_TV_PAL;
			break;
		case TV_STD_PAL_M:
			args.ucTVStandard = ATOM_TV_PALM;
			break;
		case TV_STD_PAL_60:
			args.ucTVStandard = ATOM_TV_PAL60;
			break;
		case TV_STD_NTSC_J:
			args.ucTVStandard = ATOM_TV_NTSCJ;
			break;
		case TV_STD_SCART_PAL:
			args.ucTVStandard = ATOM_TV_PAL; /* ??? */
			break;
		case TV_STD_SECAM:
			args.ucTVStandard = ATOM_TV_SECAM;
			break;
		case TV_STD_PAL_CN:
			args.ucTVStandard = ATOM_TV_PALCN;
			break;
		}
		args.ucEnable = SCALER_ENABLE_MULTITAP_MODE;
	} else if (is_cv) {
		args.ucTVStandard = ATOM_TV_CV;
		args.ucEnable = SCALER_ENABLE_MULTITAP_MODE;
	} else {
		switch (radeon_crtc->rmx_type) {
		case RMX_FULL:
			args.ucEnable = ATOM_SCALER_EXPANSION;
			break;
		case RMX_CENTER:
			args.ucEnable = ATOM_SCALER_CENTER;
			break;
		case RMX_ASPECT:
			args.ucEnable = ATOM_SCALER_EXPANSION;
			break;
		default:
			if (ASIC_IS_AVIVO(rdev))
				args.ucEnable = ATOM_SCALER_DISABLE;
			else
				args.ucEnable = ATOM_SCALER_CENTER;
			break;
		}
	}
	atom_execute_table(rdev->mode_info.atom_context, index, (uint32_t *)&args);
	if ((is_tv || is_cv)
	    && rdev->family >= CHIP_RV515 && rdev->family <= CHIP_R580) {
		atom_rv515_force_tv_scaler(rdev, radeon_crtc);
	}
}

static void atombios_lock_crtc(struct drm_crtc *crtc, int lock)
{
	struct radeon_crtc *radeon_crtc = to_radeon_crtc(crtc);
	struct drm_device *dev = crtc->dev;
	struct radeon_device *rdev = dev->dev_private;
	int index =
	    GetIndexIntoMasterTable(COMMAND, UpdateCRTC_DoubleBufferRegisters);
	ENABLE_CRTC_PS_ALLOCATION args;

	memset(&args, 0, sizeof(args));

	args.ucCRTC = radeon_crtc->crtc_id;
	args.ucEnable = lock;

	atom_execute_table(rdev->mode_info.atom_context, index, (uint32_t *)&args);
}

static void atombios_enable_crtc(struct drm_crtc *crtc, int state)
{
	struct radeon_crtc *radeon_crtc = to_radeon_crtc(crtc);
	struct drm_device *dev = crtc->dev;
	struct radeon_device *rdev = dev->dev_private;
	int index = GetIndexIntoMasterTable(COMMAND, EnableCRTC);
	ENABLE_CRTC_PS_ALLOCATION args;

	memset(&args, 0, sizeof(args));

	args.ucCRTC = radeon_crtc->crtc_id;
	args.ucEnable = state;

	atom_execute_table(rdev->mode_info.atom_context, index, (uint32_t *)&args);
}

static void atombios_enable_crtc_memreq(struct drm_crtc *crtc, int state)
{
	struct radeon_crtc *radeon_crtc = to_radeon_crtc(crtc);
	struct drm_device *dev = crtc->dev;
	struct radeon_device *rdev = dev->dev_private;
	int index = GetIndexIntoMasterTable(COMMAND, EnableCRTCMemReq);
	ENABLE_CRTC_PS_ALLOCATION args;

	memset(&args, 0, sizeof(args));

	args.ucCRTC = radeon_crtc->crtc_id;
	args.ucEnable = state;

	atom_execute_table(rdev->mode_info.atom_context, index, (uint32_t *)&args);
}

static void atombios_blank_crtc(struct drm_crtc *crtc, int state)
{
	struct radeon_crtc *radeon_crtc = to_radeon_crtc(crtc);
	struct drm_device *dev = crtc->dev;
	struct radeon_device *rdev = dev->dev_private;
	int index = GetIndexIntoMasterTable(COMMAND, BlankCRTC);
	BLANK_CRTC_PS_ALLOCATION args;

	memset(&args, 0, sizeof(args));

	args.ucCRTC = radeon_crtc->crtc_id;
	args.ucBlanking = state;

	atom_execute_table(rdev->mode_info.atom_context, index, (uint32_t *)&args);
}

static void atombios_powergate_crtc(struct drm_crtc *crtc, int state)
{
	struct radeon_crtc *radeon_crtc = to_radeon_crtc(crtc);
	struct drm_device *dev = crtc->dev;
	struct radeon_device *rdev = dev->dev_private;
	int index = GetIndexIntoMasterTable(COMMAND, EnableDispPowerGating);
	ENABLE_DISP_POWER_GATING_PARAMETERS_V2_1 args;

	memset(&args, 0, sizeof(args));

	args.ucDispPipeId = radeon_crtc->crtc_id;
	args.ucEnable = state;

	atom_execute_table(rdev->mode_info.atom_context, index, (uint32_t *)&args);
}

void atombios_crtc_dpms(struct drm_crtc *crtc, int mode)
{
	struct drm_device *dev = crtc->dev;
	struct radeon_device *rdev = dev->dev_private;
	struct radeon_crtc *radeon_crtc = to_radeon_crtc(crtc);

	switch (mode) {
	case DRM_MODE_DPMS_ON:
		radeon_crtc->enabled = true;
		/* adjust pm to dpms changes BEFORE enabling crtcs */
		radeon_pm_compute_clocks(rdev);
		if (ASIC_IS_DCE6(rdev) && !radeon_crtc->in_mode_set)
			atombios_powergate_crtc(crtc, ATOM_DISABLE);
		atombios_enable_crtc(crtc, ATOM_ENABLE);
		if (ASIC_IS_DCE3(rdev) && !ASIC_IS_DCE6(rdev))
			atombios_enable_crtc_memreq(crtc, ATOM_ENABLE);
		atombios_blank_crtc(crtc, ATOM_DISABLE);
		drm_vblank_post_modeset(dev, radeon_crtc->crtc_id);
		radeon_crtc_load_lut(crtc);
		break;
	case DRM_MODE_DPMS_STANDBY:
	case DRM_MODE_DPMS_SUSPEND:
	case DRM_MODE_DPMS_OFF:
		drm_vblank_pre_modeset(dev, radeon_crtc->crtc_id);
		if (radeon_crtc->enabled)
			atombios_blank_crtc(crtc, ATOM_ENABLE);
		if (ASIC_IS_DCE3(rdev) && !ASIC_IS_DCE6(rdev))
			atombios_enable_crtc_memreq(crtc, ATOM_DISABLE);
		atombios_enable_crtc(crtc, ATOM_DISABLE);
		radeon_crtc->enabled = false;
		if (ASIC_IS_DCE6(rdev) && !radeon_crtc->in_mode_set)
			atombios_powergate_crtc(crtc, ATOM_ENABLE);
		/* adjust pm to dpms changes AFTER disabling crtcs */
		radeon_pm_compute_clocks(rdev);
		break;
	}
}

static void
atombios_set_crtc_dtd_timing(struct drm_crtc *crtc,
			     struct drm_display_mode *mode)
{
	struct radeon_crtc *radeon_crtc = to_radeon_crtc(crtc);
	struct drm_device *dev = crtc->dev;
	struct radeon_device *rdev = dev->dev_private;
	SET_CRTC_USING_DTD_TIMING_PARAMETERS args;
	int index = GetIndexIntoMasterTable(COMMAND, SetCRTC_UsingDTDTiming);
	u16 misc = 0;

	memset(&args, 0, sizeof(args));
	args.usH_Size = cpu_to_le16(mode->crtc_hdisplay - (radeon_crtc->h_border * 2));
	args.usH_Blanking_Time =
		cpu_to_le16(mode->crtc_hblank_end - mode->crtc_hdisplay + (radeon_crtc->h_border * 2));
	args.usV_Size = cpu_to_le16(mode->crtc_vdisplay - (radeon_crtc->v_border * 2));
	args.usV_Blanking_Time =
		cpu_to_le16(mode->crtc_vblank_end - mode->crtc_vdisplay + (radeon_crtc->v_border * 2));
	args.usH_SyncOffset =
		cpu_to_le16(mode->crtc_hsync_start - mode->crtc_hdisplay + radeon_crtc->h_border);
	args.usH_SyncWidth =
		cpu_to_le16(mode->crtc_hsync_end - mode->crtc_hsync_start);
	args.usV_SyncOffset =
		cpu_to_le16(mode->crtc_vsync_start - mode->crtc_vdisplay + radeon_crtc->v_border);
	args.usV_SyncWidth =
		cpu_to_le16(mode->crtc_vsync_end - mode->crtc_vsync_start);
	args.ucH_Border = radeon_crtc->h_border;
	args.ucV_Border = radeon_crtc->v_border;

	if (mode->flags & DRM_MODE_FLAG_NVSYNC)
		misc |= ATOM_VSYNC_POLARITY;
	if (mode->flags & DRM_MODE_FLAG_NHSYNC)
		misc |= ATOM_HSYNC_POLARITY;
	if (mode->flags & DRM_MODE_FLAG_CSYNC)
		misc |= ATOM_COMPOSITESYNC;
	if (mode->flags & DRM_MODE_FLAG_INTERLACE)
		misc |= ATOM_INTERLACE;
	if (mode->flags & DRM_MODE_FLAG_DBLSCAN)
		misc |= ATOM_DOUBLE_CLOCK_MODE;

	args.susModeMiscInfo.usAccess = cpu_to_le16(misc);
	args.ucCRTC = radeon_crtc->crtc_id;

	atom_execute_table(rdev->mode_info.atom_context, index, (uint32_t *)&args);
}

static void atombios_crtc_set_timing(struct drm_crtc *crtc,
				     struct drm_display_mode *mode)
{
	struct radeon_crtc *radeon_crtc = to_radeon_crtc(crtc);
	struct drm_device *dev = crtc->dev;
	struct radeon_device *rdev = dev->dev_private;
	SET_CRTC_TIMING_PARAMETERS_PS_ALLOCATION args;
	int index = GetIndexIntoMasterTable(COMMAND, SetCRTC_Timing);
	u16 misc = 0;

	memset(&args, 0, sizeof(args));
	args.usH_Total = cpu_to_le16(mode->crtc_htotal);
	args.usH_Disp = cpu_to_le16(mode->crtc_hdisplay);
	args.usH_SyncStart = cpu_to_le16(mode->crtc_hsync_start);
	args.usH_SyncWidth =
		cpu_to_le16(mode->crtc_hsync_end - mode->crtc_hsync_start);
	args.usV_Total = cpu_to_le16(mode->crtc_vtotal);
	args.usV_Disp = cpu_to_le16(mode->crtc_vdisplay);
	args.usV_SyncStart = cpu_to_le16(mode->crtc_vsync_start);
	args.usV_SyncWidth =
		cpu_to_le16(mode->crtc_vsync_end - mode->crtc_vsync_start);

	args.ucOverscanRight = radeon_crtc->h_border;
	args.ucOverscanLeft = radeon_crtc->h_border;
	args.ucOverscanBottom = radeon_crtc->v_border;
	args.ucOverscanTop = radeon_crtc->v_border;

	if (mode->flags & DRM_MODE_FLAG_NVSYNC)
		misc |= ATOM_VSYNC_POLARITY;
	if (mode->flags & DRM_MODE_FLAG_NHSYNC)
		misc |= ATOM_HSYNC_POLARITY;
	if (mode->flags & DRM_MODE_FLAG_CSYNC)
		misc |= ATOM_COMPOSITESYNC;
	if (mode->flags & DRM_MODE_FLAG_INTERLACE)
		misc |= ATOM_INTERLACE;
	if (mode->flags & DRM_MODE_FLAG_DBLSCAN)
		misc |= ATOM_DOUBLE_CLOCK_MODE;

	args.susModeMiscInfo.usAccess = cpu_to_le16(misc);
	args.ucCRTC = radeon_crtc->crtc_id;

	atom_execute_table(rdev->mode_info.atom_context, index, (uint32_t *)&args);
}

static void atombios_disable_ss(struct radeon_device *rdev, int pll_id)
{
	u32 ss_cntl;

	if (ASIC_IS_DCE4(rdev)) {
		switch (pll_id) {
		case ATOM_PPLL1:
			ss_cntl = RREG32(EVERGREEN_P1PLL_SS_CNTL);
			ss_cntl &= ~EVERGREEN_PxPLL_SS_EN;
			WREG32(EVERGREEN_P1PLL_SS_CNTL, ss_cntl);
			break;
		case ATOM_PPLL2:
			ss_cntl = RREG32(EVERGREEN_P2PLL_SS_CNTL);
			ss_cntl &= ~EVERGREEN_PxPLL_SS_EN;
			WREG32(EVERGREEN_P2PLL_SS_CNTL, ss_cntl);
			break;
		case ATOM_DCPLL:
		case ATOM_PPLL_INVALID:
			return;
		}
	} else if (ASIC_IS_AVIVO(rdev)) {
		switch (pll_id) {
		case ATOM_PPLL1:
			ss_cntl = RREG32(AVIVO_P1PLL_INT_SS_CNTL);
			ss_cntl &= ~1;
			WREG32(AVIVO_P1PLL_INT_SS_CNTL, ss_cntl);
			break;
		case ATOM_PPLL2:
			ss_cntl = RREG32(AVIVO_P2PLL_INT_SS_CNTL);
			ss_cntl &= ~1;
			WREG32(AVIVO_P2PLL_INT_SS_CNTL, ss_cntl);
			break;
		case ATOM_DCPLL:
		case ATOM_PPLL_INVALID:
			return;
		}
	}
}


union atom_enable_ss {
	ENABLE_LVDS_SS_PARAMETERS lvds_ss;
	ENABLE_LVDS_SS_PARAMETERS_V2 lvds_ss_2;
	ENABLE_SPREAD_SPECTRUM_ON_PPLL_PS_ALLOCATION v1;
	ENABLE_SPREAD_SPECTRUM_ON_PPLL_V2 v2;
	ENABLE_SPREAD_SPECTRUM_ON_PPLL_V3 v3;
};

static void atombios_crtc_program_ss(struct radeon_device *rdev,
				     int enable,
				     int pll_id,
				     int crtc_id,
				     struct radeon_atom_ss *ss)
{
	unsigned i;
	int index = GetIndexIntoMasterTable(COMMAND, EnableSpreadSpectrumOnPPLL);
	union atom_enable_ss args;

	if (!enable) {
		for (i = 0; i < rdev->num_crtc; i++) {
			if (rdev->mode_info.crtcs[i] &&
			    rdev->mode_info.crtcs[i]->enabled &&
			    i != crtc_id &&
			    pll_id == rdev->mode_info.crtcs[i]->pll_id) {
				/* one other crtc is using this pll don't turn
				 * off spread spectrum as it might turn off
				 * display on active crtc
				 */
				return;
			}
		}
	}

	memset(&args, 0, sizeof(args));

	if (ASIC_IS_DCE5(rdev)) {
		args.v3.usSpreadSpectrumAmountFrac = cpu_to_le16(0);
		args.v3.ucSpreadSpectrumType = ss->type & ATOM_SS_CENTRE_SPREAD_MODE_MASK;
		switch (pll_id) {
		case ATOM_PPLL1:
			args.v3.ucSpreadSpectrumType |= ATOM_PPLL_SS_TYPE_V3_P1PLL;
			break;
		case ATOM_PPLL2:
			args.v3.ucSpreadSpectrumType |= ATOM_PPLL_SS_TYPE_V3_P2PLL;
			break;
		case ATOM_DCPLL:
			args.v3.ucSpreadSpectrumType |= ATOM_PPLL_SS_TYPE_V3_DCPLL;
			break;
		case ATOM_PPLL_INVALID:
			return;
		}
		args.v3.usSpreadSpectrumAmount = cpu_to_le16(ss->amount);
		args.v3.usSpreadSpectrumStep = cpu_to_le16(ss->step);
		args.v3.ucEnable = enable;
		if ((ss->percentage == 0) || (ss->type & ATOM_EXTERNAL_SS_MASK) || ASIC_IS_DCE61(rdev))
			args.v3.ucEnable = ATOM_DISABLE;
	} else if (ASIC_IS_DCE4(rdev)) {
		args.v2.usSpreadSpectrumPercentage = cpu_to_le16(ss->percentage);
		args.v2.ucSpreadSpectrumType = ss->type & ATOM_SS_CENTRE_SPREAD_MODE_MASK;
		switch (pll_id) {
		case ATOM_PPLL1:
			args.v2.ucSpreadSpectrumType |= ATOM_PPLL_SS_TYPE_V2_P1PLL;
			break;
		case ATOM_PPLL2:
			args.v2.ucSpreadSpectrumType |= ATOM_PPLL_SS_TYPE_V2_P2PLL;
			break;
		case ATOM_DCPLL:
			args.v2.ucSpreadSpectrumType |= ATOM_PPLL_SS_TYPE_V2_DCPLL;
			break;
		case ATOM_PPLL_INVALID:
			return;
		}
		args.v2.usSpreadSpectrumAmount = cpu_to_le16(ss->amount);
		args.v2.usSpreadSpectrumStep = cpu_to_le16(ss->step);
		args.v2.ucEnable = enable;
		if ((ss->percentage == 0) || (ss->type & ATOM_EXTERNAL_SS_MASK) || ASIC_IS_DCE41(rdev))
			args.v2.ucEnable = ATOM_DISABLE;
	} else if (ASIC_IS_DCE3(rdev)) {
		args.v1.usSpreadSpectrumPercentage = cpu_to_le16(ss->percentage);
		args.v1.ucSpreadSpectrumType = ss->type & ATOM_SS_CENTRE_SPREAD_MODE_MASK;
		args.v1.ucSpreadSpectrumStep = ss->step;
		args.v1.ucSpreadSpectrumDelay = ss->delay;
		args.v1.ucSpreadSpectrumRange = ss->range;
		args.v1.ucPpll = pll_id;
		args.v1.ucEnable = enable;
	} else if (ASIC_IS_AVIVO(rdev)) {
		if ((enable == ATOM_DISABLE) || (ss->percentage == 0) ||
		    (ss->type & ATOM_EXTERNAL_SS_MASK)) {
			atombios_disable_ss(rdev, pll_id);
			return;
		}
		args.lvds_ss_2.usSpreadSpectrumPercentage = cpu_to_le16(ss->percentage);
		args.lvds_ss_2.ucSpreadSpectrumType = ss->type & ATOM_SS_CENTRE_SPREAD_MODE_MASK;
		args.lvds_ss_2.ucSpreadSpectrumStep = ss->step;
		args.lvds_ss_2.ucSpreadSpectrumDelay = ss->delay;
		args.lvds_ss_2.ucSpreadSpectrumRange = ss->range;
		args.lvds_ss_2.ucEnable = enable;
	} else {
		if ((enable == ATOM_DISABLE) || (ss->percentage == 0) ||
		    (ss->type & ATOM_EXTERNAL_SS_MASK)) {
			atombios_disable_ss(rdev, pll_id);
			return;
		}
		args.lvds_ss.usSpreadSpectrumPercentage = cpu_to_le16(ss->percentage);
		args.lvds_ss.ucSpreadSpectrumType = ss->type & ATOM_SS_CENTRE_SPREAD_MODE_MASK;
		args.lvds_ss.ucSpreadSpectrumStepSize_Delay = (ss->step & 3) << 2;
		args.lvds_ss.ucSpreadSpectrumStepSize_Delay |= (ss->delay & 7) << 4;
		args.lvds_ss.ucEnable = enable;
	}
	atom_execute_table(rdev->mode_info.atom_context, index, (uint32_t *)&args);
}

union adjust_pixel_clock {
	ADJUST_DISPLAY_PLL_PS_ALLOCATION v1;
	ADJUST_DISPLAY_PLL_PS_ALLOCATION_V3 v3;
};

static u32 atombios_adjust_pll(struct drm_crtc *crtc,
			       struct drm_display_mode *mode,
			       struct radeon_pll *pll,
			       bool ss_enabled,
			       struct radeon_atom_ss *ss)
{
	struct drm_device *dev = crtc->dev;
	struct radeon_device *rdev = dev->dev_private;
	struct drm_encoder *encoder = NULL;
	struct radeon_encoder *radeon_encoder = NULL;
	struct drm_connector *connector = NULL;
	u32 adjusted_clock = mode->clock;
	int encoder_mode = 0;
	u32 dp_clock = mode->clock;
	int bpc = 8;
	bool is_duallink = false;

	/* reset the pll flags */
	pll->flags = 0;

	if (ASIC_IS_AVIVO(rdev)) {
		if ((rdev->family == CHIP_RS600) ||
		    (rdev->family == CHIP_RS690) ||
		    (rdev->family == CHIP_RS740))
			pll->flags |= (/*RADEON_PLL_USE_FRAC_FB_DIV |*/
				       RADEON_PLL_PREFER_CLOSEST_LOWER);

		if (ASIC_IS_DCE32(rdev) && mode->clock > 200000)	/* range limits??? */
			pll->flags |= RADEON_PLL_PREFER_HIGH_FB_DIV;
		else
			pll->flags |= RADEON_PLL_PREFER_LOW_REF_DIV;

		if (rdev->family < CHIP_RV770)
			pll->flags |= RADEON_PLL_PREFER_MINM_OVER_MAXP;
		/* use frac fb div on APUs */
		if (ASIC_IS_DCE41(rdev) || ASIC_IS_DCE61(rdev))
			pll->flags |= RADEON_PLL_USE_FRAC_FB_DIV;
	} else {
		pll->flags |= RADEON_PLL_LEGACY;

		if (mode->clock > 200000)	/* range limits??? */
			pll->flags |= RADEON_PLL_PREFER_HIGH_FB_DIV;
		else
			pll->flags |= RADEON_PLL_PREFER_LOW_REF_DIV;
	}

	list_for_each_entry(encoder, &dev->mode_config.encoder_list, head) {
		if (encoder->crtc == crtc) {
			radeon_encoder = to_radeon_encoder(encoder);
			connector = radeon_get_connector_for_encoder(encoder);
			bpc = radeon_get_monitor_bpc(connector);
			encoder_mode = atombios_get_encoder_mode(encoder);
			is_duallink = radeon_dig_monitor_is_duallink(encoder, mode->clock);
			if ((radeon_encoder->devices & (ATOM_DEVICE_LCD_SUPPORT | ATOM_DEVICE_DFP_SUPPORT)) ||
			    (radeon_encoder_get_dp_bridge_encoder_id(encoder) != ENCODER_OBJECT_ID_NONE)) {
				if (connector) {
					struct radeon_connector *radeon_connector = to_radeon_connector(connector);
					struct radeon_connector_atom_dig *dig_connector =
						radeon_connector->con_priv;

					dp_clock = dig_connector->dp_clock;
				}
			}

			/* use recommended ref_div for ss */
			if (radeon_encoder->devices & (ATOM_DEVICE_LCD_SUPPORT)) {
				if (ss_enabled) {
					if (ss->refdiv) {
						pll->flags |= RADEON_PLL_USE_REF_DIV;
						pll->reference_div = ss->refdiv;
						if (ASIC_IS_AVIVO(rdev))
							pll->flags |= RADEON_PLL_USE_FRAC_FB_DIV;
					}
				}
			}

			if (ASIC_IS_AVIVO(rdev)) {
				/* DVO wants 2x pixel clock if the DVO chip is in 12 bit mode */
				if (radeon_encoder->encoder_id == ENCODER_OBJECT_ID_INTERNAL_KLDSCP_DVO1)
					adjusted_clock = mode->clock * 2;
				if (radeon_encoder->active_device & (ATOM_DEVICE_TV_SUPPORT))
					pll->flags |= RADEON_PLL_PREFER_CLOSEST_LOWER;
				if (radeon_encoder->devices & (ATOM_DEVICE_LCD_SUPPORT))
					pll->flags |= RADEON_PLL_IS_LCD;
			} else {
				if (encoder->encoder_type != DRM_MODE_ENCODER_DAC)
					pll->flags |= RADEON_PLL_NO_ODD_POST_DIV;
				if (encoder->encoder_type == DRM_MODE_ENCODER_LVDS)
					pll->flags |= RADEON_PLL_USE_REF_DIV;
			}
			break;
		}
	}

	/* DCE3+ has an AdjustDisplayPll that will adjust the pixel clock
	 * accordingly based on the encoder/transmitter to work around
	 * special hw requirements.
	 */
	if (ASIC_IS_DCE3(rdev)) {
		union adjust_pixel_clock args;
		u8 frev, crev;
		int index;

		index = GetIndexIntoMasterTable(COMMAND, AdjustDisplayPll);
		if (!atom_parse_cmd_header(rdev->mode_info.atom_context, index, &frev,
					   &crev))
			return adjusted_clock;

		memset(&args, 0, sizeof(args));

		switch (frev) {
		case 1:
			switch (crev) {
			case 1:
			case 2:
				args.v1.usPixelClock = cpu_to_le16(mode->clock / 10);
				args.v1.ucTransmitterID = radeon_encoder->encoder_id;
				args.v1.ucEncodeMode = encoder_mode;
				if (ss_enabled && ss->percentage)
					args.v1.ucConfig |=
						ADJUST_DISPLAY_CONFIG_SS_ENABLE;

				atom_execute_table(rdev->mode_info.atom_context,
						   index, (uint32_t *)&args);
				adjusted_clock = le16_to_cpu(args.v1.usPixelClock) * 10;
				break;
			case 3:
				args.v3.sInput.usPixelClock = cpu_to_le16(mode->clock / 10);
				args.v3.sInput.ucTransmitterID = radeon_encoder->encoder_id;
				args.v3.sInput.ucEncodeMode = encoder_mode;
				args.v3.sInput.ucDispPllConfig = 0;
				if (ss_enabled && ss->percentage)
					args.v3.sInput.ucDispPllConfig |=
						DISPPLL_CONFIG_SS_ENABLE;
				if (ENCODER_MODE_IS_DP(encoder_mode)) {
					args.v3.sInput.ucDispPllConfig |=
						DISPPLL_CONFIG_COHERENT_MODE;
					/* 16200 or 27000 */
					args.v3.sInput.usPixelClock = cpu_to_le16(dp_clock / 10);
				} else if (radeon_encoder->devices & (ATOM_DEVICE_DFP_SUPPORT)) {
					struct radeon_encoder_atom_dig *dig = radeon_encoder->enc_priv;
					if (encoder_mode == ATOM_ENCODER_MODE_HDMI)
						/* deep color support */
						args.v3.sInput.usPixelClock =
							cpu_to_le16((mode->clock * bpc / 8) / 10);
					if (dig->coherent_mode)
						args.v3.sInput.ucDispPllConfig |=
							DISPPLL_CONFIG_COHERENT_MODE;
					if (is_duallink)
						args.v3.sInput.ucDispPllConfig |=
							DISPPLL_CONFIG_DUAL_LINK;
				}
				if (radeon_encoder_get_dp_bridge_encoder_id(encoder) !=
				    ENCODER_OBJECT_ID_NONE)
					args.v3.sInput.ucExtTransmitterID =
						radeon_encoder_get_dp_bridge_encoder_id(encoder);
				else
					args.v3.sInput.ucExtTransmitterID = 0;

				atom_execute_table(rdev->mode_info.atom_context,
						   index, (uint32_t *)&args);
				adjusted_clock = le32_to_cpu(args.v3.sOutput.ulDispPllFreq) * 10;
				if (args.v3.sOutput.ucRefDiv) {
					pll->flags |= RADEON_PLL_USE_FRAC_FB_DIV;
					pll->flags |= RADEON_PLL_USE_REF_DIV;
					pll->reference_div = args.v3.sOutput.ucRefDiv;
				}
				if (args.v3.sOutput.ucPostDiv) {
					pll->flags |= RADEON_PLL_USE_FRAC_FB_DIV;
					pll->flags |= RADEON_PLL_USE_POST_DIV;
					pll->post_div = args.v3.sOutput.ucPostDiv;
				}
				break;
			default:
				DRM_ERROR("Unknown table version %d %d\n", frev, crev);
				return adjusted_clock;
			}
			break;
		default:
			DRM_ERROR("Unknown table version %d %d\n", frev, crev);
			return adjusted_clock;
		}
	}
	return adjusted_clock;
}

union set_pixel_clock {
	SET_PIXEL_CLOCK_PS_ALLOCATION base;
	PIXEL_CLOCK_PARAMETERS v1;
	PIXEL_CLOCK_PARAMETERS_V2 v2;
	PIXEL_CLOCK_PARAMETERS_V3 v3;
	PIXEL_CLOCK_PARAMETERS_V5 v5;
	PIXEL_CLOCK_PARAMETERS_V6 v6;
};

/* on DCE5, make sure the voltage is high enough to support the
 * required disp clk.
 */
static void atombios_crtc_set_disp_eng_pll(struct radeon_device *rdev,
				    u32 dispclk)
{
	u8 frev, crev;
	int index;
	union set_pixel_clock args;

	memset(&args, 0, sizeof(args));

	index = GetIndexIntoMasterTable(COMMAND, SetPixelClock);
	if (!atom_parse_cmd_header(rdev->mode_info.atom_context, index, &frev,
				   &crev))
		return;

	switch (frev) {
	case 1:
		switch (crev) {
		case 5:
			/* if the default dcpll clock is specified,
			 * SetPixelClock provides the dividers
			 */
			args.v5.ucCRTC = ATOM_CRTC_INVALID;
			args.v5.usPixelClock = cpu_to_le16(dispclk);
			args.v5.ucPpll = ATOM_DCPLL;
			break;
		case 6:
			/* if the default dcpll clock is specified,
			 * SetPixelClock provides the dividers
			 */
			args.v6.ulDispEngClkFreq = cpu_to_le32(dispclk);
			if (ASIC_IS_DCE61(rdev))
				args.v6.ucPpll = ATOM_EXT_PLL1;
			else if (ASIC_IS_DCE6(rdev))
				args.v6.ucPpll = ATOM_PPLL0;
			else
				args.v6.ucPpll = ATOM_DCPLL;
			break;
		default:
			DRM_ERROR("Unknown table version %d %d\n", frev, crev);
			return;
		}
		break;
	default:
		DRM_ERROR("Unknown table version %d %d\n", frev, crev);
		return;
	}
	atom_execute_table(rdev->mode_info.atom_context, index, (uint32_t *)&args);
}

static void atombios_crtc_program_pll(struct drm_crtc *crtc,
				      u32 crtc_id,
				      int pll_id,
				      u32 encoder_mode,
				      u32 encoder_id,
				      u32 clock,
				      u32 ref_div,
				      u32 fb_div,
				      u32 frac_fb_div,
				      u32 post_div,
				      int bpc,
				      bool ss_enabled,
				      struct radeon_atom_ss *ss)
{
	struct drm_device *dev = crtc->dev;
	struct radeon_device *rdev = dev->dev_private;
	u8 frev, crev;
	int index = GetIndexIntoMasterTable(COMMAND, SetPixelClock);
	union set_pixel_clock args;

	memset(&args, 0, sizeof(args));

	if (!atom_parse_cmd_header(rdev->mode_info.atom_context, index, &frev,
				   &crev))
		return;

	switch (frev) {
	case 1:
		switch (crev) {
		case 1:
			if (clock == ATOM_DISABLE)
				return;
			args.v1.usPixelClock = cpu_to_le16(clock / 10);
			args.v1.usRefDiv = cpu_to_le16(ref_div);
			args.v1.usFbDiv = cpu_to_le16(fb_div);
			args.v1.ucFracFbDiv = frac_fb_div;
			args.v1.ucPostDiv = post_div;
			args.v1.ucPpll = pll_id;
			args.v1.ucCRTC = crtc_id;
			args.v1.ucRefDivSrc = 1;
			break;
		case 2:
			args.v2.usPixelClock = cpu_to_le16(clock / 10);
			args.v2.usRefDiv = cpu_to_le16(ref_div);
			args.v2.usFbDiv = cpu_to_le16(fb_div);
			args.v2.ucFracFbDiv = frac_fb_div;
			args.v2.ucPostDiv = post_div;
			args.v2.ucPpll = pll_id;
			args.v2.ucCRTC = crtc_id;
			args.v2.ucRefDivSrc = 1;
			break;
		case 3:
			args.v3.usPixelClock = cpu_to_le16(clock / 10);
			args.v3.usRefDiv = cpu_to_le16(ref_div);
			args.v3.usFbDiv = cpu_to_le16(fb_div);
			args.v3.ucFracFbDiv = frac_fb_div;
			args.v3.ucPostDiv = post_div;
			args.v3.ucPpll = pll_id;
			args.v3.ucMiscInfo = (pll_id << 2);
			if (ss_enabled && (ss->type & ATOM_EXTERNAL_SS_MASK))
				args.v3.ucMiscInfo |= PIXEL_CLOCK_MISC_REF_DIV_SRC;
			args.v3.ucTransmitterId = encoder_id;
			args.v3.ucEncoderMode = encoder_mode;
			break;
		case 5:
			args.v5.ucCRTC = crtc_id;
			args.v5.usPixelClock = cpu_to_le16(clock / 10);
			args.v5.ucRefDiv = ref_div;
			args.v5.usFbDiv = cpu_to_le16(fb_div);
			args.v5.ulFbDivDecFrac = cpu_to_le32(frac_fb_div * 100000);
			args.v5.ucPostDiv = post_div;
			args.v5.ucMiscInfo = 0; /* HDMI depth, etc. */
			if (ss_enabled && (ss->type & ATOM_EXTERNAL_SS_MASK))
				args.v5.ucMiscInfo |= PIXEL_CLOCK_V5_MISC_REF_DIV_SRC;
			switch (bpc) {
			case 8:
			default:
				args.v5.ucMiscInfo |= PIXEL_CLOCK_V5_MISC_HDMI_24BPP;
				break;
			case 10:
				args.v5.ucMiscInfo |= PIXEL_CLOCK_V5_MISC_HDMI_30BPP;
				break;
			}
			args.v5.ucTransmitterID = encoder_id;
			args.v5.ucEncoderMode = encoder_mode;
			args.v5.ucPpll = pll_id;
			break;
		case 6:
			args.v6.ulDispEngClkFreq = cpu_to_le32(crtc_id << 24 | clock / 10);
			args.v6.ucRefDiv = ref_div;
			args.v6.usFbDiv = cpu_to_le16(fb_div);
			args.v6.ulFbDivDecFrac = cpu_to_le32(frac_fb_div * 100000);
			args.v6.ucPostDiv = post_div;
			args.v6.ucMiscInfo = 0; /* HDMI depth, etc. */
			if (ss_enabled && (ss->type & ATOM_EXTERNAL_SS_MASK))
				args.v6.ucMiscInfo |= PIXEL_CLOCK_V6_MISC_REF_DIV_SRC;
			switch (bpc) {
			case 8:
			default:
				args.v6.ucMiscInfo |= PIXEL_CLOCK_V6_MISC_HDMI_24BPP;
				break;
			case 10:
				args.v6.ucMiscInfo |= PIXEL_CLOCK_V6_MISC_HDMI_30BPP;
				break;
			case 12:
				args.v6.ucMiscInfo |= PIXEL_CLOCK_V6_MISC_HDMI_36BPP;
				break;
			case 16:
				args.v6.ucMiscInfo |= PIXEL_CLOCK_V6_MISC_HDMI_48BPP;
				break;
			}
			args.v6.ucTransmitterID = encoder_id;
			args.v6.ucEncoderMode = encoder_mode;
			args.v6.ucPpll = pll_id;
			break;
		default:
			DRM_ERROR("Unknown table version %d %d\n", frev, crev);
			return;
		}
		break;
	default:
		DRM_ERROR("Unknown table version %d %d\n", frev, crev);
		return;
	}

	atom_execute_table(rdev->mode_info.atom_context, index, (uint32_t *)&args);
}

static void atombios_crtc_set_pll(struct drm_crtc *crtc, struct drm_display_mode *mode)
{
	struct radeon_crtc *radeon_crtc = to_radeon_crtc(crtc);
	struct drm_device *dev = crtc->dev;
	struct radeon_device *rdev = dev->dev_private;
	struct drm_encoder *encoder = NULL;
	struct radeon_encoder *radeon_encoder = NULL;
	u32 pll_clock = mode->clock;
	u32 ref_div = 0, fb_div = 0, frac_fb_div = 0, post_div = 0;
	struct radeon_pll *pll;
	u32 adjusted_clock;
	int encoder_mode = 0;
	struct radeon_atom_ss ss;
	bool ss_enabled = false;
	int bpc = 8;

	list_for_each_entry(encoder, &dev->mode_config.encoder_list, head) {
		if (encoder->crtc == crtc) {
			radeon_encoder = to_radeon_encoder(encoder);
			encoder_mode = atombios_get_encoder_mode(encoder);
			break;
		}
	}

	if (!radeon_encoder)
		return;

	switch (radeon_crtc->pll_id) {
	case ATOM_PPLL1:
		pll = &rdev->clock.p1pll;
		break;
	case ATOM_PPLL2:
		pll = &rdev->clock.p2pll;
		break;
	case ATOM_DCPLL:
	case ATOM_PPLL_INVALID:
	default:
		pll = &rdev->clock.dcpll;
		break;
	}

	if ((radeon_encoder->active_device & (ATOM_DEVICE_LCD_SUPPORT | ATOM_DEVICE_DFP_SUPPORT)) ||
	    (radeon_encoder_get_dp_bridge_encoder_id(encoder) != ENCODER_OBJECT_ID_NONE)) {
		struct radeon_encoder_atom_dig *dig = radeon_encoder->enc_priv;
		struct drm_connector *connector =
			radeon_get_connector_for_encoder(encoder);
		struct radeon_connector *radeon_connector =
			to_radeon_connector(connector);
		struct radeon_connector_atom_dig *dig_connector =
			radeon_connector->con_priv;
		int dp_clock;
		bpc = radeon_get_monitor_bpc(connector);

		switch (encoder_mode) {
		case ATOM_ENCODER_MODE_DP_MST:
		case ATOM_ENCODER_MODE_DP:
			/* DP/eDP */
			dp_clock = dig_connector->dp_clock / 10;
			if (ASIC_IS_DCE4(rdev))
				ss_enabled =
					radeon_atombios_get_asic_ss_info(rdev, &ss,
									 ASIC_INTERNAL_SS_ON_DP,
									 dp_clock);
			else {
				if (dp_clock == 16200) {
					ss_enabled =
						radeon_atombios_get_ppll_ss_info(rdev, &ss,
										 ATOM_DP_SS_ID2);
					if (!ss_enabled)
						ss_enabled =
							radeon_atombios_get_ppll_ss_info(rdev, &ss,
											 ATOM_DP_SS_ID1);
				} else
					ss_enabled =
						radeon_atombios_get_ppll_ss_info(rdev, &ss,
										 ATOM_DP_SS_ID1);
			}
			break;
		case ATOM_ENCODER_MODE_LVDS:
			if (ASIC_IS_DCE4(rdev))
				ss_enabled = radeon_atombios_get_asic_ss_info(rdev, &ss,
									      dig->lcd_ss_id,
									      mode->clock / 10);
			else
				ss_enabled = radeon_atombios_get_ppll_ss_info(rdev, &ss,
									      dig->lcd_ss_id);
			break;
		case ATOM_ENCODER_MODE_DVI:
			if (ASIC_IS_DCE4(rdev))
				ss_enabled =
					radeon_atombios_get_asic_ss_info(rdev, &ss,
									 ASIC_INTERNAL_SS_ON_TMDS,
									 mode->clock / 10);
			break;
		case ATOM_ENCODER_MODE_HDMI:
			if (ASIC_IS_DCE4(rdev))
				ss_enabled =
					radeon_atombios_get_asic_ss_info(rdev, &ss,
									 ASIC_INTERNAL_SS_ON_HDMI,
									 mode->clock / 10);
			break;
		default:
			break;
		}
	}

	/* adjust pixel clock as needed */
	adjusted_clock = atombios_adjust_pll(crtc, mode, pll, ss_enabled, &ss);

	if (radeon_encoder->active_device & (ATOM_DEVICE_TV_SUPPORT))
		/* TV seems to prefer the legacy algo on some boards */
		radeon_compute_pll_legacy(pll, adjusted_clock, &pll_clock, &fb_div, &frac_fb_div,
					  &ref_div, &post_div);
	else if (ASIC_IS_AVIVO(rdev))
		radeon_compute_pll_avivo(pll, adjusted_clock, &pll_clock, &fb_div, &frac_fb_div,
					 &ref_div, &post_div);
	else
		radeon_compute_pll_legacy(pll, adjusted_clock, &pll_clock, &fb_div, &frac_fb_div,
					  &ref_div, &post_div);

	atombios_crtc_program_ss(rdev, ATOM_DISABLE, radeon_crtc->pll_id, radeon_crtc->crtc_id, &ss);

	atombios_crtc_program_pll(crtc, radeon_crtc->crtc_id, radeon_crtc->pll_id,
				  encoder_mode, radeon_encoder->encoder_id, mode->clock,
				  ref_div, fb_div, frac_fb_div, post_div, bpc, ss_enabled, &ss);

	if (ss_enabled) {
		/* calculate ss amount and step size */
		if (ASIC_IS_DCE4(rdev)) {
			u32 step_size;
			u32 amount = (((fb_div * 10) + frac_fb_div) * ss.percentage) / 10000;
			ss.amount = (amount / 10) & ATOM_PPLL_SS_AMOUNT_V2_FBDIV_MASK;
			ss.amount |= ((amount - (amount / 10)) << ATOM_PPLL_SS_AMOUNT_V2_NFRAC_SHIFT) &
				ATOM_PPLL_SS_AMOUNT_V2_NFRAC_MASK;
			if (ss.type & ATOM_PPLL_SS_TYPE_V2_CENTRE_SPREAD)
				step_size = (4 * amount * ref_div * (ss.rate * 2048)) /
					(125 * 25 * pll->reference_freq / 100);
			else
				step_size = (2 * amount * ref_div * (ss.rate * 2048)) /
					(125 * 25 * pll->reference_freq / 100);
			ss.step = step_size;
		}

		atombios_crtc_program_ss(rdev, ATOM_ENABLE, radeon_crtc->pll_id, radeon_crtc->crtc_id, &ss);
	}
}

static int dce4_crtc_do_set_base(struct drm_crtc *crtc,
				 struct drm_framebuffer *fb,
				 int x, int y, int atomic)
{
	struct radeon_crtc *radeon_crtc = to_radeon_crtc(crtc);
	struct drm_device *dev = crtc->dev;
	struct radeon_device *rdev = dev->dev_private;
	struct radeon_framebuffer *radeon_fb;
	struct drm_framebuffer *target_fb;
	struct drm_gem_object *obj;
	struct radeon_bo *rbo;
	uint64_t fb_location;
	uint32_t fb_format, fb_pitch_pixels, tiling_flags;
	unsigned bankw, bankh, mtaspect, tile_split;
	u32 fb_swap = EVERGREEN_GRPH_ENDIAN_SWAP(EVERGREEN_GRPH_ENDIAN_NONE);
	u32 tmp, viewport_w, viewport_h;
	int r;

	/* no fb bound */
	if (!atomic && !crtc->fb) {
		DRM_DEBUG_KMS("No FB bound\n");
		return 0;
	}

	if (atomic) {
		radeon_fb = to_radeon_framebuffer(fb);
		target_fb = fb;
	}
	else {
		radeon_fb = to_radeon_framebuffer(crtc->fb);
		target_fb = crtc->fb;
	}

	/* If atomic, assume fb object is pinned & idle & fenced and
	 * just update base pointers
	 */
	obj = radeon_fb->obj;
	rbo = gem_to_radeon_bo(obj);
	r = radeon_bo_reserve(rbo, false);
	if (unlikely(r != 0))
		return r;

	if (atomic)
		fb_location = radeon_bo_gpu_offset(rbo);
	else {
		r = radeon_bo_pin(rbo, RADEON_GEM_DOMAIN_VRAM, &fb_location);
		if (unlikely(r != 0)) {
			radeon_bo_unreserve(rbo);
			return -EINVAL;
		}
	}

	radeon_bo_get_tiling_flags(rbo, &tiling_flags, NULL);
	radeon_bo_unreserve(rbo);

	switch (target_fb->bits_per_pixel) {
	case 8:
		fb_format = (EVERGREEN_GRPH_DEPTH(EVERGREEN_GRPH_DEPTH_8BPP) |
			     EVERGREEN_GRPH_FORMAT(EVERGREEN_GRPH_FORMAT_INDEXED));
		break;
	case 15:
		fb_format = (EVERGREEN_GRPH_DEPTH(EVERGREEN_GRPH_DEPTH_16BPP) |
			     EVERGREEN_GRPH_FORMAT(EVERGREEN_GRPH_FORMAT_ARGB1555));
		break;
	case 16:
		fb_format = (EVERGREEN_GRPH_DEPTH(EVERGREEN_GRPH_DEPTH_16BPP) |
			     EVERGREEN_GRPH_FORMAT(EVERGREEN_GRPH_FORMAT_ARGB565));
#ifdef __BIG_ENDIAN
		fb_swap = EVERGREEN_GRPH_ENDIAN_SWAP(EVERGREEN_GRPH_ENDIAN_8IN16);
#endif
		break;
	case 24:
	case 32:
		fb_format = (EVERGREEN_GRPH_DEPTH(EVERGREEN_GRPH_DEPTH_32BPP) |
			     EVERGREEN_GRPH_FORMAT(EVERGREEN_GRPH_FORMAT_ARGB8888));
#ifdef __BIG_ENDIAN
		fb_swap = EVERGREEN_GRPH_ENDIAN_SWAP(EVERGREEN_GRPH_ENDIAN_8IN32);
#endif
		break;
	default:
		DRM_ERROR("Unsupported screen depth %d\n",
			  target_fb->bits_per_pixel);
		return -EINVAL;
	}

	if (tiling_flags & RADEON_TILING_MACRO) {
		if (rdev->family >= CHIP_TAHITI)
			tmp = rdev->config.si.tile_config;
		else if (rdev->family >= CHIP_CAYMAN)
			tmp = rdev->config.cayman.tile_config;
		else
			tmp = rdev->config.evergreen.tile_config;

		switch ((tmp & 0xf0) >> 4) {
		case 0: /* 4 banks */
			fb_format |= EVERGREEN_GRPH_NUM_BANKS(EVERGREEN_ADDR_SURF_4_BANK);
			break;
		case 1: /* 8 banks */
		default:
			fb_format |= EVERGREEN_GRPH_NUM_BANKS(EVERGREEN_ADDR_SURF_8_BANK);
			break;
		case 2: /* 16 banks */
			fb_format |= EVERGREEN_GRPH_NUM_BANKS(EVERGREEN_ADDR_SURF_16_BANK);
			break;
		}

		fb_format |= EVERGREEN_GRPH_ARRAY_MODE(EVERGREEN_GRPH_ARRAY_2D_TILED_THIN1);

		evergreen_tiling_fields(tiling_flags, &bankw, &bankh, &mtaspect, &tile_split);
		fb_format |= EVERGREEN_GRPH_TILE_SPLIT(tile_split);
		fb_format |= EVERGREEN_GRPH_BANK_WIDTH(bankw);
		fb_format |= EVERGREEN_GRPH_BANK_HEIGHT(bankh);
		fb_format |= EVERGREEN_GRPH_MACRO_TILE_ASPECT(mtaspect);
	} else if (tiling_flags & RADEON_TILING_MICRO)
		fb_format |= EVERGREEN_GRPH_ARRAY_MODE(EVERGREEN_GRPH_ARRAY_1D_TILED_THIN1);

	if ((rdev->family == CHIP_TAHITI) ||
	    (rdev->family == CHIP_PITCAIRN))
		fb_format |= SI_GRPH_PIPE_CONFIG(SI_ADDR_SURF_P8_32x32_8x16);
	else if (rdev->family == CHIP_VERDE)
		fb_format |= SI_GRPH_PIPE_CONFIG(SI_ADDR_SURF_P4_8x16);

	switch (radeon_crtc->crtc_id) {
	case 0:
		WREG32(AVIVO_D1VGA_CONTROL, 0);
		break;
	case 1:
		WREG32(AVIVO_D2VGA_CONTROL, 0);
		break;
	case 2:
		WREG32(EVERGREEN_D3VGA_CONTROL, 0);
		break;
	case 3:
		WREG32(EVERGREEN_D4VGA_CONTROL, 0);
		break;
	case 4:
		WREG32(EVERGREEN_D5VGA_CONTROL, 0);
		break;
	case 5:
		WREG32(EVERGREEN_D6VGA_CONTROL, 0);
		break;
	default:
		break;
	}

	WREG32(EVERGREEN_GRPH_PRIMARY_SURFACE_ADDRESS_HIGH + radeon_crtc->crtc_offset,
	       upper_32_bits(fb_location));
	WREG32(EVERGREEN_GRPH_SECONDARY_SURFACE_ADDRESS_HIGH + radeon_crtc->crtc_offset,
	       upper_32_bits(fb_location));
	WREG32(EVERGREEN_GRPH_PRIMARY_SURFACE_ADDRESS + radeon_crtc->crtc_offset,
	       (u32)fb_location & EVERGREEN_GRPH_SURFACE_ADDRESS_MASK);
	WREG32(EVERGREEN_GRPH_SECONDARY_SURFACE_ADDRESS + radeon_crtc->crtc_offset,
	       (u32) fb_location & EVERGREEN_GRPH_SURFACE_ADDRESS_MASK);
	WREG32(EVERGREEN_GRPH_CONTROL + radeon_crtc->crtc_offset, fb_format);
	WREG32(EVERGREEN_GRPH_SWAP_CONTROL + radeon_crtc->crtc_offset, fb_swap);

	WREG32(EVERGREEN_GRPH_SURFACE_OFFSET_X + radeon_crtc->crtc_offset, 0);
	WREG32(EVERGREEN_GRPH_SURFACE_OFFSET_Y + radeon_crtc->crtc_offset, 0);
	WREG32(EVERGREEN_GRPH_X_START + radeon_crtc->crtc_offset, 0);
	WREG32(EVERGREEN_GRPH_Y_START + radeon_crtc->crtc_offset, 0);
	WREG32(EVERGREEN_GRPH_X_END + radeon_crtc->crtc_offset, target_fb->width);
	WREG32(EVERGREEN_GRPH_Y_END + radeon_crtc->crtc_offset, target_fb->height);

	fb_pitch_pixels = target_fb->pitches[0] / (target_fb->bits_per_pixel / 8);
	WREG32(EVERGREEN_GRPH_PITCH + radeon_crtc->crtc_offset, fb_pitch_pixels);
	WREG32(EVERGREEN_GRPH_ENABLE + radeon_crtc->crtc_offset, 1);

	WREG32(EVERGREEN_DESKTOP_HEIGHT + radeon_crtc->crtc_offset,
	       target_fb->height);
	x &= ~3;
	y &= ~1;
	WREG32(EVERGREEN_VIEWPORT_START + radeon_crtc->crtc_offset,
	       (x << 16) | y);
	viewport_w = crtc->mode.hdisplay;
	viewport_h = (crtc->mode.vdisplay + 1) & ~1;
	WREG32(EVERGREEN_VIEWPORT_SIZE + radeon_crtc->crtc_offset,
	       (viewport_w << 16) | viewport_h);

	/* pageflip setup */
	/* make sure flip is at vb rather than hb */
	tmp = RREG32(EVERGREEN_GRPH_FLIP_CONTROL + radeon_crtc->crtc_offset);
	tmp &= ~EVERGREEN_GRPH_SURFACE_UPDATE_H_RETRACE_EN;
	WREG32(EVERGREEN_GRPH_FLIP_CONTROL + radeon_crtc->crtc_offset, tmp);

	/* set pageflip to happen anywhere in vblank interval */
	WREG32(EVERGREEN_MASTER_UPDATE_MODE + radeon_crtc->crtc_offset, 0);

	if (!atomic && fb && fb != crtc->fb) {
		radeon_fb = to_radeon_framebuffer(fb);
		rbo = gem_to_radeon_bo(radeon_fb->obj);
		r = radeon_bo_reserve(rbo, false);
		if (unlikely(r != 0))
			return r;
		radeon_bo_unpin(rbo);
		radeon_bo_unreserve(rbo);
	}

	/* Bytes per pixel may have changed */
	radeon_bandwidth_update(rdev);

	return 0;
}

static int avivo_crtc_do_set_base(struct drm_crtc *crtc,
				  struct drm_framebuffer *fb,
				  int x, int y, int atomic)
{
	struct radeon_crtc *radeon_crtc = to_radeon_crtc(crtc);
	struct drm_device *dev = crtc->dev;
	struct radeon_device *rdev = dev->dev_private;
	struct radeon_framebuffer *radeon_fb;
	struct drm_gem_object *obj;
	struct radeon_bo *rbo;
	struct drm_framebuffer *target_fb;
	uint64_t fb_location;
	uint32_t fb_format, fb_pitch_pixels, tiling_flags;
	u32 fb_swap = R600_D1GRPH_SWAP_ENDIAN_NONE;
	u32 tmp, viewport_w, viewport_h;
	int r;

	/* no fb bound */
	if (!atomic && !crtc->fb) {
		DRM_DEBUG_KMS("No FB bound\n");
		return 0;
	}

	if (atomic) {
		radeon_fb = to_radeon_framebuffer(fb);
		target_fb = fb;
	}
	else {
		radeon_fb = to_radeon_framebuffer(crtc->fb);
		target_fb = crtc->fb;
	}

	obj = radeon_fb->obj;
	rbo = gem_to_radeon_bo(obj);
	r = radeon_bo_reserve(rbo, false);
	if (unlikely(r != 0))
		return r;

	/* If atomic, assume fb object is pinned & idle & fenced and
	 * just update base pointers
	 */
	if (atomic)
		fb_location = radeon_bo_gpu_offset(rbo);
	else {
		r = radeon_bo_pin(rbo, RADEON_GEM_DOMAIN_VRAM, &fb_location);
		if (unlikely(r != 0)) {
			radeon_bo_unreserve(rbo);
			return -EINVAL;
		}
	}
	radeon_bo_get_tiling_flags(rbo, &tiling_flags, NULL);
	radeon_bo_unreserve(rbo);

	switch (target_fb->bits_per_pixel) {
	case 8:
		fb_format =
		    AVIVO_D1GRPH_CONTROL_DEPTH_8BPP |
		    AVIVO_D1GRPH_CONTROL_8BPP_INDEXED;
		break;
	case 15:
		fb_format =
		    AVIVO_D1GRPH_CONTROL_DEPTH_16BPP |
		    AVIVO_D1GRPH_CONTROL_16BPP_ARGB1555;
		break;
	case 16:
		fb_format =
		    AVIVO_D1GRPH_CONTROL_DEPTH_16BPP |
		    AVIVO_D1GRPH_CONTROL_16BPP_RGB565;
#ifdef __BIG_ENDIAN
		fb_swap = R600_D1GRPH_SWAP_ENDIAN_16BIT;
#endif
		break;
	case 24:
	case 32:
		fb_format =
		    AVIVO_D1GRPH_CONTROL_DEPTH_32BPP |
		    AVIVO_D1GRPH_CONTROL_32BPP_ARGB8888;
#ifdef __BIG_ENDIAN
		fb_swap = R600_D1GRPH_SWAP_ENDIAN_32BIT;
#endif
		break;
	default:
		DRM_ERROR("Unsupported screen depth %d\n",
			  target_fb->bits_per_pixel);
		return -EINVAL;
	}

	if (rdev->family >= CHIP_R600) {
		if (tiling_flags & RADEON_TILING_MACRO)
			fb_format |= R600_D1GRPH_ARRAY_MODE_2D_TILED_THIN1;
		else if (tiling_flags & RADEON_TILING_MICRO)
			fb_format |= R600_D1GRPH_ARRAY_MODE_1D_TILED_THIN1;
	} else {
		if (tiling_flags & RADEON_TILING_MACRO)
			fb_format |= AVIVO_D1GRPH_MACRO_ADDRESS_MODE;

		if (tiling_flags & RADEON_TILING_MICRO)
			fb_format |= AVIVO_D1GRPH_TILED;
	}

	if (radeon_crtc->crtc_id == 0)
		WREG32(AVIVO_D1VGA_CONTROL, 0);
	else
		WREG32(AVIVO_D2VGA_CONTROL, 0);

	if (rdev->family >= CHIP_RV770) {
		if (radeon_crtc->crtc_id) {
			WREG32(R700_D2GRPH_PRIMARY_SURFACE_ADDRESS_HIGH, upper_32_bits(fb_location));
			WREG32(R700_D2GRPH_SECONDARY_SURFACE_ADDRESS_HIGH, upper_32_bits(fb_location));
		} else {
			WREG32(R700_D1GRPH_PRIMARY_SURFACE_ADDRESS_HIGH, upper_32_bits(fb_location));
			WREG32(R700_D1GRPH_SECONDARY_SURFACE_ADDRESS_HIGH, upper_32_bits(fb_location));
		}
	}
	WREG32(AVIVO_D1GRPH_PRIMARY_SURFACE_ADDRESS + radeon_crtc->crtc_offset,
	       (u32) fb_location);
	WREG32(AVIVO_D1GRPH_SECONDARY_SURFACE_ADDRESS +
	       radeon_crtc->crtc_offset, (u32) fb_location);
	WREG32(AVIVO_D1GRPH_CONTROL + radeon_crtc->crtc_offset, fb_format);
	if (rdev->family >= CHIP_R600)
		WREG32(R600_D1GRPH_SWAP_CONTROL + radeon_crtc->crtc_offset, fb_swap);

	WREG32(AVIVO_D1GRPH_SURFACE_OFFSET_X + radeon_crtc->crtc_offset, 0);
	WREG32(AVIVO_D1GRPH_SURFACE_OFFSET_Y + radeon_crtc->crtc_offset, 0);
	WREG32(AVIVO_D1GRPH_X_START + radeon_crtc->crtc_offset, 0);
	WREG32(AVIVO_D1GRPH_Y_START + radeon_crtc->crtc_offset, 0);
	WREG32(AVIVO_D1GRPH_X_END + radeon_crtc->crtc_offset, target_fb->width);
	WREG32(AVIVO_D1GRPH_Y_END + radeon_crtc->crtc_offset, target_fb->height);

	fb_pitch_pixels = target_fb->pitches[0] / (target_fb->bits_per_pixel / 8);
	WREG32(AVIVO_D1GRPH_PITCH + radeon_crtc->crtc_offset, fb_pitch_pixels);
	WREG32(AVIVO_D1GRPH_ENABLE + radeon_crtc->crtc_offset, 1);

	WREG32(AVIVO_D1MODE_DESKTOP_HEIGHT + radeon_crtc->crtc_offset,
	       target_fb->height);
	x &= ~3;
	y &= ~1;
	WREG32(AVIVO_D1MODE_VIEWPORT_START + radeon_crtc->crtc_offset,
	       (x << 16) | y);
	viewport_w = crtc->mode.hdisplay;
	viewport_h = (crtc->mode.vdisplay + 1) & ~1;
	WREG32(AVIVO_D1MODE_VIEWPORT_SIZE + radeon_crtc->crtc_offset,
	       (viewport_w << 16) | viewport_h);

	/* pageflip setup */
	/* make sure flip is at vb rather than hb */
	tmp = RREG32(AVIVO_D1GRPH_FLIP_CONTROL + radeon_crtc->crtc_offset);
	tmp &= ~AVIVO_D1GRPH_SURFACE_UPDATE_H_RETRACE_EN;
	WREG32(AVIVO_D1GRPH_FLIP_CONTROL + radeon_crtc->crtc_offset, tmp);

	/* set pageflip to happen anywhere in vblank interval */
	WREG32(AVIVO_D1MODE_MASTER_UPDATE_MODE + radeon_crtc->crtc_offset, 0);

	if (!atomic && fb && fb != crtc->fb) {
		radeon_fb = to_radeon_framebuffer(fb);
		rbo = gem_to_radeon_bo(radeon_fb->obj);
		r = radeon_bo_reserve(rbo, false);
		if (unlikely(r != 0))
			return r;
		radeon_bo_unpin(rbo);
		radeon_bo_unreserve(rbo);
	}

	/* Bytes per pixel may have changed */
	radeon_bandwidth_update(rdev);

	return 0;
}

int atombios_crtc_set_base(struct drm_crtc *crtc, int x, int y,
			   struct drm_framebuffer *old_fb)
{
	struct drm_device *dev = crtc->dev;
	struct radeon_device *rdev = dev->dev_private;

	if (ASIC_IS_DCE4(rdev))
		return dce4_crtc_do_set_base(crtc, old_fb, x, y, 0);
	else if (ASIC_IS_AVIVO(rdev))
		return avivo_crtc_do_set_base(crtc, old_fb, x, y, 0);
	else
		return radeon_crtc_do_set_base(crtc, old_fb, x, y, 0);
}

int atombios_crtc_set_base_atomic(struct drm_crtc *crtc,
                                  struct drm_framebuffer *fb,
				  int x, int y, enum mode_set_atomic state)
{
       struct drm_device *dev = crtc->dev;
       struct radeon_device *rdev = dev->dev_private;

	if (ASIC_IS_DCE4(rdev))
		return dce4_crtc_do_set_base(crtc, fb, x, y, 1);
	else if (ASIC_IS_AVIVO(rdev))
		return avivo_crtc_do_set_base(crtc, fb, x, y, 1);
	else
		return radeon_crtc_do_set_base(crtc, fb, x, y, 1);
}

/* properly set additional regs when using atombios */
static void radeon_legacy_atom_fixup(struct drm_crtc *crtc)
{
	struct drm_device *dev = crtc->dev;
	struct radeon_device *rdev = dev->dev_private;
	struct radeon_crtc *radeon_crtc = to_radeon_crtc(crtc);
	u32 disp_merge_cntl;

	switch (radeon_crtc->crtc_id) {
	case 0:
		disp_merge_cntl = RREG32(RADEON_DISP_MERGE_CNTL);
		disp_merge_cntl &= ~RADEON_DISP_RGB_OFFSET_EN;
		WREG32(RADEON_DISP_MERGE_CNTL, disp_merge_cntl);
		break;
	case 1:
		disp_merge_cntl = RREG32(RADEON_DISP2_MERGE_CNTL);
		disp_merge_cntl &= ~RADEON_DISP2_RGB_OFFSET_EN;
		WREG32(RADEON_DISP2_MERGE_CNTL, disp_merge_cntl);
		WREG32(RADEON_FP_H2_SYNC_STRT_WID,   RREG32(RADEON_CRTC2_H_SYNC_STRT_WID));
		WREG32(RADEON_FP_V2_SYNC_STRT_WID,   RREG32(RADEON_CRTC2_V_SYNC_STRT_WID));
		break;
	}
}

static int radeon_atom_pick_pll(struct drm_crtc *crtc)
{
	struct radeon_crtc *radeon_crtc = to_radeon_crtc(crtc);
	struct drm_device *dev = crtc->dev;
	struct radeon_device *rdev = dev->dev_private;
	struct drm_encoder *test_encoder;
	struct drm_crtc *test_crtc;
	uint32_t pll_in_use = 0;

	if (ASIC_IS_DCE61(rdev)) {
		list_for_each_entry(test_encoder, &dev->mode_config.encoder_list, head) {
			if (test_encoder->crtc && (test_encoder->crtc == crtc)) {
				struct radeon_encoder *test_radeon_encoder =
					to_radeon_encoder(test_encoder);
				struct radeon_encoder_atom_dig *dig =
					test_radeon_encoder->enc_priv;

				if ((test_radeon_encoder->encoder_id ==
				     ENCODER_OBJECT_ID_INTERNAL_UNIPHY) &&
				    (dig->linkb == false)) /* UNIPHY A uses PPLL2 */
					return ATOM_PPLL2;
			}
		}
		/* UNIPHY B/C/D/E/F */
		list_for_each_entry(test_crtc, &dev->mode_config.crtc_list, head) {
			struct radeon_crtc *radeon_test_crtc;

			if (crtc == test_crtc)
				continue;

			radeon_test_crtc = to_radeon_crtc(test_crtc);
			if ((radeon_test_crtc->pll_id == ATOM_PPLL0) ||
			    (radeon_test_crtc->pll_id == ATOM_PPLL1))
				pll_in_use |= (1 << radeon_test_crtc->pll_id);
		}
		if (!(pll_in_use & 4))
			return ATOM_PPLL0;
		return ATOM_PPLL1;
	} else if (ASIC_IS_DCE4(rdev)) {
		list_for_each_entry(test_encoder, &dev->mode_config.encoder_list, head) {
			if (test_encoder->crtc && (test_encoder->crtc == crtc)) {
				/* in DP mode, the DP ref clock can come from PPLL, DCPLL, or ext clock,
				 * depending on the asic:
				 * DCE4: PPLL or ext clock
				 * DCE5: DCPLL or ext clock
				 *
				 * Setting ATOM_PPLL_INVALID will cause SetPixelClock to skip
				 * PPLL/DCPLL programming and only program the DP DTO for the
				 * crtc virtual pixel clock.
				 */
				if (ENCODER_MODE_IS_DP(atombios_get_encoder_mode(test_encoder))) {
<<<<<<< HEAD
					if (ASIC_IS_DCE5(rdev))
						return ATOM_DCPLL;
					else if (ASIC_IS_DCE6(rdev))
						return ATOM_PPLL0;
					else if (rdev->clock.dp_extclk)
=======
					if (rdev->clock.dp_extclk)
>>>>>>> 9450d57e
						return ATOM_PPLL_INVALID;
					else if (ASIC_IS_DCE6(rdev))
						return ATOM_PPLL0;
					else if (ASIC_IS_DCE5(rdev))
						return ATOM_DCPLL;
				}
			}
		}

		/* otherwise, pick one of the plls */
		list_for_each_entry(test_crtc, &dev->mode_config.crtc_list, head) {
			struct radeon_crtc *radeon_test_crtc;

			if (crtc == test_crtc)
				continue;

			radeon_test_crtc = to_radeon_crtc(test_crtc);
			if ((radeon_test_crtc->pll_id >= ATOM_PPLL1) &&
			    (radeon_test_crtc->pll_id <= ATOM_PPLL2))
				pll_in_use |= (1 << radeon_test_crtc->pll_id);
		}
		if (!(pll_in_use & 1))
			return ATOM_PPLL1;
		return ATOM_PPLL2;
	} else
		return radeon_crtc->crtc_id;

}

void radeon_atom_disp_eng_pll_init(struct radeon_device *rdev)
{
	/* always set DCPLL */
	if (ASIC_IS_DCE6(rdev))
		atombios_crtc_set_disp_eng_pll(rdev, rdev->clock.default_dispclk);
	else if (ASIC_IS_DCE4(rdev)) {
		struct radeon_atom_ss ss;
		bool ss_enabled = radeon_atombios_get_asic_ss_info(rdev, &ss,
								   ASIC_INTERNAL_SS_ON_DCPLL,
								   rdev->clock.default_dispclk);
		if (ss_enabled)
			atombios_crtc_program_ss(rdev, ATOM_DISABLE, ATOM_DCPLL, -1, &ss);
		/* XXX: DCE5, make sure voltage, dispclk is high enough */
		atombios_crtc_set_disp_eng_pll(rdev, rdev->clock.default_dispclk);
		if (ss_enabled)
			atombios_crtc_program_ss(rdev, ATOM_ENABLE, ATOM_DCPLL, -1, &ss);
	}

}

int atombios_crtc_mode_set(struct drm_crtc *crtc,
			   struct drm_display_mode *mode,
			   struct drm_display_mode *adjusted_mode,
			   int x, int y, struct drm_framebuffer *old_fb)
{
	struct radeon_crtc *radeon_crtc = to_radeon_crtc(crtc);
	struct drm_device *dev = crtc->dev;
	struct radeon_device *rdev = dev->dev_private;
	struct drm_encoder *encoder;
	bool is_tvcv = false;

	list_for_each_entry(encoder, &dev->mode_config.encoder_list, head) {
		/* find tv std */
		if (encoder->crtc == crtc) {
			struct radeon_encoder *radeon_encoder = to_radeon_encoder(encoder);
			if (radeon_encoder->active_device &
			    (ATOM_DEVICE_TV_SUPPORT | ATOM_DEVICE_CV_SUPPORT))
				is_tvcv = true;
		}
	}

	atombios_crtc_set_pll(crtc, adjusted_mode);

	if (ASIC_IS_DCE4(rdev))
		atombios_set_crtc_dtd_timing(crtc, adjusted_mode);
	else if (ASIC_IS_AVIVO(rdev)) {
		if (is_tvcv)
			atombios_crtc_set_timing(crtc, adjusted_mode);
		else
			atombios_set_crtc_dtd_timing(crtc, adjusted_mode);
	} else {
		atombios_crtc_set_timing(crtc, adjusted_mode);
		if (radeon_crtc->crtc_id == 0)
			atombios_set_crtc_dtd_timing(crtc, adjusted_mode);
		radeon_legacy_atom_fixup(crtc);
	}
	atombios_crtc_set_base(crtc, x, y, old_fb);
	atombios_overscan_setup(crtc, mode, adjusted_mode);
	atombios_scaler_setup(crtc);
	return 0;
}

static bool atombios_crtc_mode_fixup(struct drm_crtc *crtc,
				     const struct drm_display_mode *mode,
				     struct drm_display_mode *adjusted_mode)
{
	if (!radeon_crtc_scaling_mode_fixup(crtc, mode, adjusted_mode))
		return false;
	return true;
}

static void atombios_crtc_prepare(struct drm_crtc *crtc)
{
	struct radeon_crtc *radeon_crtc = to_radeon_crtc(crtc);
	struct drm_device *dev = crtc->dev;
	struct radeon_device *rdev = dev->dev_private;

	radeon_crtc->in_mode_set = true;
	/* pick pll */
	radeon_crtc->pll_id = radeon_atom_pick_pll(crtc);

	/* disable crtc pair power gating before programming */
	if (ASIC_IS_DCE6(rdev))
		atombios_powergate_crtc(crtc, ATOM_DISABLE);

	atombios_lock_crtc(crtc, ATOM_ENABLE);
	atombios_crtc_dpms(crtc, DRM_MODE_DPMS_OFF);
}

static void atombios_crtc_commit(struct drm_crtc *crtc)
{
	struct radeon_crtc *radeon_crtc = to_radeon_crtc(crtc);

	atombios_crtc_dpms(crtc, DRM_MODE_DPMS_ON);
	atombios_lock_crtc(crtc, ATOM_DISABLE);
	radeon_crtc->in_mode_set = false;
}

static void atombios_crtc_disable(struct drm_crtc *crtc)
{
	struct radeon_crtc *radeon_crtc = to_radeon_crtc(crtc);
	struct drm_device *dev = crtc->dev;
	struct radeon_device *rdev = dev->dev_private;
	struct radeon_atom_ss ss;
	int i;

	atombios_crtc_dpms(crtc, DRM_MODE_DPMS_OFF);

	for (i = 0; i < rdev->num_crtc; i++) {
		if (rdev->mode_info.crtcs[i] &&
		    rdev->mode_info.crtcs[i]->enabled &&
		    i != radeon_crtc->crtc_id &&
		    radeon_crtc->pll_id == rdev->mode_info.crtcs[i]->pll_id) {
			/* one other crtc is using this pll don't turn
			 * off the pll
			 */
			goto done;
		}
	}

	switch (radeon_crtc->pll_id) {
	case ATOM_PPLL1:
	case ATOM_PPLL2:
		/* disable the ppll */
		atombios_crtc_program_pll(crtc, radeon_crtc->crtc_id, radeon_crtc->pll_id,
					  0, 0, ATOM_DISABLE, 0, 0, 0, 0, 0, false, &ss);
		break;
	case ATOM_PPLL0:
		/* disable the ppll */
		if (ASIC_IS_DCE61(rdev))
			atombios_crtc_program_pll(crtc, radeon_crtc->crtc_id, radeon_crtc->pll_id,
						  0, 0, ATOM_DISABLE, 0, 0, 0, 0, 0, false, &ss);
		break;
	default:
		break;
	}
done:
	radeon_crtc->pll_id = -1;
}

static const struct drm_crtc_helper_funcs atombios_helper_funcs = {
	.dpms = atombios_crtc_dpms,
	.mode_fixup = atombios_crtc_mode_fixup,
	.mode_set = atombios_crtc_mode_set,
	.mode_set_base = atombios_crtc_set_base,
	.mode_set_base_atomic = atombios_crtc_set_base_atomic,
	.prepare = atombios_crtc_prepare,
	.commit = atombios_crtc_commit,
	.load_lut = radeon_crtc_load_lut,
	.disable = atombios_crtc_disable,
};

void radeon_atombios_init_crtc(struct drm_device *dev,
			       struct radeon_crtc *radeon_crtc)
{
	struct radeon_device *rdev = dev->dev_private;

	if (ASIC_IS_DCE4(rdev)) {
		switch (radeon_crtc->crtc_id) {
		case 0:
		default:
			radeon_crtc->crtc_offset = EVERGREEN_CRTC0_REGISTER_OFFSET;
			break;
		case 1:
			radeon_crtc->crtc_offset = EVERGREEN_CRTC1_REGISTER_OFFSET;
			break;
		case 2:
			radeon_crtc->crtc_offset = EVERGREEN_CRTC2_REGISTER_OFFSET;
			break;
		case 3:
			radeon_crtc->crtc_offset = EVERGREEN_CRTC3_REGISTER_OFFSET;
			break;
		case 4:
			radeon_crtc->crtc_offset = EVERGREEN_CRTC4_REGISTER_OFFSET;
			break;
		case 5:
			radeon_crtc->crtc_offset = EVERGREEN_CRTC5_REGISTER_OFFSET;
			break;
		}
	} else {
		if (radeon_crtc->crtc_id == 1)
			radeon_crtc->crtc_offset =
				AVIVO_D2CRTC_H_TOTAL - AVIVO_D1CRTC_H_TOTAL;
		else
			radeon_crtc->crtc_offset = 0;
	}
	radeon_crtc->pll_id = -1;
	drm_crtc_helper_add(&radeon_crtc->base, &atombios_helper_funcs);
}<|MERGE_RESOLUTION|>--- conflicted
+++ resolved
@@ -1530,15 +1530,7 @@
 				 * crtc virtual pixel clock.
 				 */
 				if (ENCODER_MODE_IS_DP(atombios_get_encoder_mode(test_encoder))) {
-<<<<<<< HEAD
-					if (ASIC_IS_DCE5(rdev))
-						return ATOM_DCPLL;
-					else if (ASIC_IS_DCE6(rdev))
-						return ATOM_PPLL0;
-					else if (rdev->clock.dp_extclk)
-=======
 					if (rdev->clock.dp_extclk)
->>>>>>> 9450d57e
 						return ATOM_PPLL_INVALID;
 					else if (ASIC_IS_DCE6(rdev))
 						return ATOM_PPLL0;
