--- conflicted
+++ resolved
@@ -72,12 +72,8 @@
 
 	ret = regmap_write(dp->grf, reg, val);
 	if (ret) {
-<<<<<<< HEAD
-		DRM_DEV_ERROR(dev, "Could not write to GRF: %d\n", ret);
-=======
 		DRM_DEV_ERROR(dp->dev, "Could not write to GRF: %d\n", ret);
 		clk_disable_unprepare(dp->grf_clk);
->>>>>>> 2cd5fe24
 		return ret;
 	}
 
