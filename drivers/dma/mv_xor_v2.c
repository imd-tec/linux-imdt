--- conflicted
+++ resolved
@@ -257,8 +257,6 @@
 	return MV_XOR_V2_EXT_DESC_SIZE;
 }
 
-<<<<<<< HEAD
-=======
 /*
  * Set the IMSG threshold
  */
@@ -282,7 +280,6 @@
 	writel(reg, xor_dev->dma_base + MV_XOR_V2_DMA_IMSG_TMOT);
 }
 
->>>>>>> 3edc8502
 static irqreturn_t mv_xor_v2_interrupt_handler(int irq, void *data)
 {
 	struct mv_xor_v2_device *xor_dev = data;
@@ -696,8 +693,6 @@
 	/* enable the DMA engine */
 	writel(0, xor_dev->dma_base + MV_XOR_V2_DMA_DESQ_STOP_OFF);
 
-<<<<<<< HEAD
-=======
 	return 0;
 }
 
@@ -719,7 +714,6 @@
 	mv_xor_v2_enable_imsg_thrd(xor_dev);
 	mv_xor_v2_descq_init(xor_dev);
 
->>>>>>> 3edc8502
 	return 0;
 }
 
