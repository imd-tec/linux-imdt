--- conflicted
+++ resolved
@@ -664,8 +664,6 @@
 	__le16 probe_req_length;
 } __packed;
 
-<<<<<<< HEAD
-=======
 #define RSI_DUTY_CYCLING	BIT(0)
 #define RSI_END_OF_FRAME	BIT(1)
 #define RSI_SIFS_TX_ENABLE	BIT(2)
@@ -682,7 +680,6 @@
 	__le32 feature_enable;
 };
 
->>>>>>> 0ecfebd2
 static inline u32 rsi_get_queueno(u8 *addr, u16 offset)
 {
 	return (le16_to_cpu(*(__le16 *)&addr[offset]) & 0x7000) >> 12;
