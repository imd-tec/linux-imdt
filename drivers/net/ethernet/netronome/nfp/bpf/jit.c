--- conflicted
+++ resolved
@@ -1295,14 +1295,6 @@
 {
 	const struct bpf_insn *insn = &meta->insn;
 
-<<<<<<< HEAD
-	if (skip) {
-		meta->flags |= FLAG_INSN_SKIP_NOOP;
-		return 0;
-	}
-
-=======
->>>>>>> c3619a48
 	wrp_alu_imm(nfp_prog, insn->dst_reg * 2, alu_op, insn->imm);
 	wrp_immed(nfp_prog, reg_both(insn->dst_reg * 2 + 1), 0);
 
