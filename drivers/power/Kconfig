menuconfig POWER_SUPPLY
	tristate "Power supply class support"
	help
	  Say Y here to enable power supply class support. This allows
	  power supply (batteries, AC, USB) monitoring by userspace
	  via sysfs and uevent (if available) and/or APM kernel interface
	  (if selected below).

if POWER_SUPPLY

config POWER_SUPPLY_DEBUG
	bool "Power supply debug"
	help
	  Say Y here to enable debugging messages for power supply class
	  and drivers.

config PDA_POWER
	tristate "Generic PDA/phone power driver"
	depends on !S390
	help
	  Say Y here to enable generic power driver for PDAs and phones with
	  one or two external power supplies (AC/USB) connected to main and
	  backup batteries, and optional builtin charger.

config APM_POWER
	tristate "APM emulation for class batteries"
	depends on APM_EMULATION
	help
	  Say Y here to enable support APM status emulation using
	  battery class devices.

config MAX8925_POWER
	tristate "MAX8925 battery charger support"
	depends on MFD_MAX8925
	help
	  Say Y here to enable support for the battery charger in the Maxim
	  MAX8925 PMIC.

config WM831X_BACKUP
	tristate "WM831X backup battery charger support"
	depends on MFD_WM831X
	help
	  Say Y here to enable support for the backup battery charger
	  in the Wolfson Microelectronics WM831x PMICs.

config WM831X_POWER
	tristate "WM831X PMU support"
	depends on MFD_WM831X
	help
	  Say Y here to enable support for the power management unit
	  provided by Wolfson Microelectronics WM831x PMICs.

config WM8350_POWER
        tristate "WM8350 PMU support"
        depends on MFD_WM8350
        help
          Say Y here to enable support for the power management unit
	  provided by the Wolfson Microelectronics WM8350 PMIC.

config TEST_POWER
	tristate "Test power driver"
	help
	  This driver is used for testing. It's safe to say M here.

config BATTERY_DS2760
	tristate "DS2760 battery driver (HP iPAQ & others)"
	select W1
	select W1_SLAVE_DS2760
	help
	  Say Y here to enable support for batteries with ds2760 chip.

config BATTERY_DS2782
	tristate "DS2782/DS2786 standalone gas-gauge"
	depends on I2C
	help
	  Say Y here to enable support for the DS2782/DS2786 standalone battery
	  gas-gauge.

config BATTERY_PMU
	tristate "Apple PMU battery"
	depends on PPC32 && ADB_PMU
	help
	  Say Y here to expose battery information on Apple machines
	  through the generic battery class.

config BATTERY_OLPC
	tristate "One Laptop Per Child battery"
	depends on X86_32 && OLPC
	help
	  Say Y to enable support for the battery on the OLPC laptop.

config BATTERY_TOSA
	tristate "Sharp SL-6000 (tosa) battery"
	depends on MACH_TOSA && MFD_TC6393XB && TOUCHSCREEN_WM97XX
	help
	  Say Y to enable support for the battery on the Sharp Zaurus
	  SL-6000 (tosa) models.

config BATTERY_COLLIE
	tristate "Sharp SL-5500 (collie) battery"
	depends on SA1100_COLLIE && MCP_UCB1200
	help
	  Say Y to enable support for the battery on the Sharp Zaurus
	  SL-5500 (collie) models.

config BATTERY_WM97XX
	bool "WM97xx generic battery driver"
	depends on TOUCHSCREEN_WM97XX=y
	help
	  Say Y to enable support for battery measured by WM97xx aux port.

config BATTERY_BQ27x00
	tristate "BQ27x00 battery driver"
	depends on I2C
	help
	  Say Y here to enable support for batteries with BQ27x00 (I2C) chips.

config BATTERY_DA9030
	tristate "DA9030 battery driver"
	depends on PMIC_DA903X
	help
	  Say Y here to enable support for batteries charger integrated into
	  DA9030 PMIC.

config BATTERY_MAX17040
	tristate "Maxim MAX17040 Fuel Gauge"
	depends on I2C
	help
	  MAX17040 is fuel-gauge systems for lithium-ion (Li+) batteries
	  in handheld and portable equipment. The MAX17040 is configured
	  to operate with a single lithium cell

config BATTERY_Z2
	tristate "Z2 battery driver"
	depends on I2C && MACH_ZIPIT2
	help
	  Say Y to include support for the battery on the Zipit Z2.

config BATTERY_S3C_ADC
	tristate "Battery driver for Samsung ADC based monitoring"
	depends on S3C_ADC
	help
	  Say Y here to enable support for iPAQ h1930/h1940/rx1950 battery

config CHARGER_PCF50633
	tristate "NXP PCF50633 MBC"
	depends on MFD_PCF50633
	help
	 Say Y to include support for NXP PCF50633 Main Battery Charger.

<<<<<<< HEAD
config BATTERY_JZ4740
	tristate "Ingenic JZ4740 battery"
	depends on MACH_JZ4740
	depends on MFD_JZ4740_ADC
	help
	  Say Y to enable support for the battery on Ingenic JZ4740 based
	  boards.

	  This driver can be build as a module. If so, the module will be
	  called jz4740-battery.
=======
config BATTERY_INTEL_MID
	tristate "Battery driver for Intel MID platforms"
	depends on INTEL_SCU_IPC && SPI
	help
	  Say Y here to enable the battery driver on Intel MID
	  platforms.
>>>>>>> f59f5bcb

endif # POWER_SUPPLY<|MERGE_RESOLUTION|>--- conflicted
+++ resolved
@@ -148,7 +148,6 @@
 	help
 	 Say Y to include support for NXP PCF50633 Main Battery Charger.
 
-<<<<<<< HEAD
 config BATTERY_JZ4740
 	tristate "Ingenic JZ4740 battery"
 	depends on MACH_JZ4740
@@ -159,13 +158,12 @@
 
 	  This driver can be build as a module. If so, the module will be
 	  called jz4740-battery.
-=======
+
 config BATTERY_INTEL_MID
 	tristate "Battery driver for Intel MID platforms"
 	depends on INTEL_SCU_IPC && SPI
 	help
 	  Say Y here to enable the battery driver on Intel MID
 	  platforms.
->>>>>>> f59f5bcb
 
 endif # POWER_SUPPLY