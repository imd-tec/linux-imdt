--- conflicted
+++ resolved
@@ -3923,15 +3923,9 @@
 	bitmap_bh = ext4_read_block_bitmap(sb, group);
 	if (IS_ERR(bitmap_bh)) {
 		err = PTR_ERR(bitmap_bh);
-<<<<<<< HEAD
-		ext4_set_errno(sb, -err);
-		ext4_error(sb, "Error %d reading block bitmap for %u",
-			   err, group);
-=======
 		ext4_error_err(sb, -err,
 			       "Error %d reading block bitmap for %u",
 			       err, group);
->>>>>>> 04d5ce62
 		return 0;
 	}
 
@@ -4098,28 +4092,16 @@
 		err = ext4_mb_load_buddy_gfp(sb, group, &e4b,
 					     GFP_NOFS|__GFP_NOFAIL);
 		if (err) {
-<<<<<<< HEAD
-			ext4_set_errno(sb, -err);
-			ext4_error(sb, "Error %d loading buddy information for %u",
-				   err, group);
-=======
 			ext4_error_err(sb, -err, "Error %d loading buddy information for %u",
 				       err, group);
->>>>>>> 04d5ce62
 			continue;
 		}
 
 		bitmap_bh = ext4_read_block_bitmap(sb, group);
 		if (IS_ERR(bitmap_bh)) {
 			err = PTR_ERR(bitmap_bh);
-<<<<<<< HEAD
-			ext4_set_errno(sb, -err);
-			ext4_error(sb, "Error %d reading block bitmap for %u",
-					err, group);
-=======
 			ext4_error_err(sb, -err, "Error %d reading block bitmap for %u",
 				       err, group);
->>>>>>> 04d5ce62
 			ext4_mb_unload_buddy(&e4b);
 			continue;
 		}
@@ -4373,14 +4355,8 @@
 		err = ext4_mb_load_buddy_gfp(sb, group, &e4b,
 					     GFP_NOFS|__GFP_NOFAIL);
 		if (err) {
-<<<<<<< HEAD
-			ext4_set_errno(sb, -err);
-			ext4_error(sb, "Error %d loading buddy information for %u",
-				   err, group);
-=======
 			ext4_error_err(sb, -err, "Error %d loading buddy information for %u",
 				       err, group);
->>>>>>> 04d5ce62
 			continue;
 		}
 		ext4_lock_group(sb, group);
