// SPDX-License-Identifier: GPL-2.0
/*
 *  gendisk handling
 */

#include <linux/module.h>
#include <linux/fs.h>
#include <linux/genhd.h>
#include <linux/kdev_t.h>
#include <linux/kernel.h>
#include <linux/blkdev.h>
#include <linux/backing-dev.h>
#include <linux/init.h>
#include <linux/spinlock.h>
#include <linux/proc_fs.h>
#include <linux/seq_file.h>
#include <linux/slab.h>
#include <linux/kmod.h>
#include <linux/kobj_map.h>
#include <linux/mutex.h>
#include <linux/idr.h>
#include <linux/log2.h>
#include <linux/pm_runtime.h>
#include <linux/badblocks.h>

#include "blk.h"

static DEFINE_MUTEX(block_class_lock);
struct kobject *block_depr;

/* for extended dynamic devt allocation, currently only one major is used */
#define NR_EXT_DEVT		(1 << MINORBITS)

/* For extended devt allocation.  ext_devt_lock prevents look up
 * results from going away underneath its user.
 */
static DEFINE_SPINLOCK(ext_devt_lock);
static DEFINE_IDR(ext_devt_idr);

static const struct device_type disk_type;

static void disk_check_events(struct disk_events *ev,
			      unsigned int *clearing_ptr);
static void disk_alloc_events(struct gendisk *disk);
static void disk_add_events(struct gendisk *disk);
static void disk_del_events(struct gendisk *disk);
static void disk_release_events(struct gendisk *disk);

void part_inc_in_flight(struct request_queue *q, struct hd_struct *part, int rw)
{
	if (queue_is_mq(q))
		return;

	part_stat_local_inc(part, in_flight[rw]);
	if (part->partno)
		part_stat_local_inc(&part_to_disk(part)->part0, in_flight[rw]);
}

void part_dec_in_flight(struct request_queue *q, struct hd_struct *part, int rw)
{
	if (queue_is_mq(q))
		return;

	part_stat_local_dec(part, in_flight[rw]);
	if (part->partno)
		part_stat_local_dec(&part_to_disk(part)->part0, in_flight[rw]);
}

unsigned int part_in_flight(struct request_queue *q, struct hd_struct *part)
{
	int cpu;
	unsigned int inflight;

	if (queue_is_mq(q)) {
		return blk_mq_in_flight(q, part);
	}

	inflight = 0;
	for_each_possible_cpu(cpu) {
		inflight += part_stat_local_read_cpu(part, in_flight[0], cpu) +
			    part_stat_local_read_cpu(part, in_flight[1], cpu);
	}
	if ((int)inflight < 0)
		inflight = 0;

	return inflight;
}

void part_in_flight_rw(struct request_queue *q, struct hd_struct *part,
		       unsigned int inflight[2])
{
	int cpu;

	if (queue_is_mq(q)) {
		blk_mq_in_flight_rw(q, part, inflight);
		return;
	}

	inflight[0] = 0;
	inflight[1] = 0;
	for_each_possible_cpu(cpu) {
		inflight[0] += part_stat_local_read_cpu(part, in_flight[0], cpu);
		inflight[1] += part_stat_local_read_cpu(part, in_flight[1], cpu);
	}
	if ((int)inflight[0] < 0)
		inflight[0] = 0;
	if ((int)inflight[1] < 0)
		inflight[1] = 0;
}

struct hd_struct *__disk_get_part(struct gendisk *disk, int partno)
{
	struct disk_part_tbl *ptbl = rcu_dereference(disk->part_tbl);

	if (unlikely(partno < 0 || partno >= ptbl->len))
		return NULL;
	return rcu_dereference(ptbl->part[partno]);
}

/**
 * disk_get_part - get partition
 * @disk: disk to look partition from
 * @partno: partition number
 *
 * Look for partition @partno from @disk.  If found, increment
 * reference count and return it.
 *
 * CONTEXT:
 * Don't care.
 *
 * RETURNS:
 * Pointer to the found partition on success, NULL if not found.
 */
struct hd_struct *disk_get_part(struct gendisk *disk, int partno)
{
	struct hd_struct *part;

	rcu_read_lock();
	part = __disk_get_part(disk, partno);
	if (part)
		get_device(part_to_dev(part));
	rcu_read_unlock();

	return part;
}
EXPORT_SYMBOL_GPL(disk_get_part);

/**
 * disk_part_iter_init - initialize partition iterator
 * @piter: iterator to initialize
 * @disk: disk to iterate over
 * @flags: DISK_PITER_* flags
 *
 * Initialize @piter so that it iterates over partitions of @disk.
 *
 * CONTEXT:
 * Don't care.
 */
void disk_part_iter_init(struct disk_part_iter *piter, struct gendisk *disk,
			  unsigned int flags)
{
	struct disk_part_tbl *ptbl;

	rcu_read_lock();
	ptbl = rcu_dereference(disk->part_tbl);

	piter->disk = disk;
	piter->part = NULL;

	if (flags & DISK_PITER_REVERSE)
		piter->idx = ptbl->len - 1;
	else if (flags & (DISK_PITER_INCL_PART0 | DISK_PITER_INCL_EMPTY_PART0))
		piter->idx = 0;
	else
		piter->idx = 1;

	piter->flags = flags;

	rcu_read_unlock();
}
EXPORT_SYMBOL_GPL(disk_part_iter_init);

/**
 * disk_part_iter_next - proceed iterator to the next partition and return it
 * @piter: iterator of interest
 *
 * Proceed @piter to the next partition and return it.
 *
 * CONTEXT:
 * Don't care.
 */
struct hd_struct *disk_part_iter_next(struct disk_part_iter *piter)
{
	struct disk_part_tbl *ptbl;
	int inc, end;

	/* put the last partition */
	disk_put_part(piter->part);
	piter->part = NULL;

	/* get part_tbl */
	rcu_read_lock();
	ptbl = rcu_dereference(piter->disk->part_tbl);

	/* determine iteration parameters */
	if (piter->flags & DISK_PITER_REVERSE) {
		inc = -1;
		if (piter->flags & (DISK_PITER_INCL_PART0 |
				    DISK_PITER_INCL_EMPTY_PART0))
			end = -1;
		else
			end = 0;
	} else {
		inc = 1;
		end = ptbl->len;
	}

	/* iterate to the next partition */
	for (; piter->idx != end; piter->idx += inc) {
		struct hd_struct *part;

		part = rcu_dereference(ptbl->part[piter->idx]);
		if (!part)
			continue;
		if (!part_nr_sects_read(part) &&
		    !(piter->flags & DISK_PITER_INCL_EMPTY) &&
		    !(piter->flags & DISK_PITER_INCL_EMPTY_PART0 &&
		      piter->idx == 0))
			continue;

		get_device(part_to_dev(part));
		piter->part = part;
		piter->idx += inc;
		break;
	}

	rcu_read_unlock();

	return piter->part;
}
EXPORT_SYMBOL_GPL(disk_part_iter_next);

/**
 * disk_part_iter_exit - finish up partition iteration
 * @piter: iter of interest
 *
 * Called when iteration is over.  Cleans up @piter.
 *
 * CONTEXT:
 * Don't care.
 */
void disk_part_iter_exit(struct disk_part_iter *piter)
{
	disk_put_part(piter->part);
	piter->part = NULL;
}
EXPORT_SYMBOL_GPL(disk_part_iter_exit);

static inline int sector_in_part(struct hd_struct *part, sector_t sector)
{
	return part->start_sect <= sector &&
		sector < part->start_sect + part_nr_sects_read(part);
}

/**
 * disk_map_sector_rcu - map sector to partition
 * @disk: gendisk of interest
 * @sector: sector to map
 *
 * Find out which partition @sector maps to on @disk.  This is
 * primarily used for stats accounting.
 *
 * CONTEXT:
 * RCU read locked.  The returned partition pointer is valid only
 * while preemption is disabled.
 *
 * RETURNS:
 * Found partition on success, part0 is returned if no partition matches
 */
struct hd_struct *disk_map_sector_rcu(struct gendisk *disk, sector_t sector)
{
	struct disk_part_tbl *ptbl;
	struct hd_struct *part;
	int i;

	ptbl = rcu_dereference(disk->part_tbl);

	part = rcu_dereference(ptbl->last_lookup);
	if (part && sector_in_part(part, sector))
		return part;

	for (i = 1; i < ptbl->len; i++) {
		part = rcu_dereference(ptbl->part[i]);

		if (part && sector_in_part(part, sector)) {
			rcu_assign_pointer(ptbl->last_lookup, part);
			return part;
		}
	}
	return &disk->part0;
}
EXPORT_SYMBOL_GPL(disk_map_sector_rcu);

/*
 * Can be deleted altogether. Later.
 *
 */
#define BLKDEV_MAJOR_HASH_SIZE 255
static struct blk_major_name {
	struct blk_major_name *next;
	int major;
	char name[16];
} *major_names[BLKDEV_MAJOR_HASH_SIZE];

/* index in the above - for now: assume no multimajor ranges */
static inline int major_to_index(unsigned major)
{
	return major % BLKDEV_MAJOR_HASH_SIZE;
}

#ifdef CONFIG_PROC_FS
void blkdev_show(struct seq_file *seqf, off_t offset)
{
	struct blk_major_name *dp;

	mutex_lock(&block_class_lock);
	for (dp = major_names[major_to_index(offset)]; dp; dp = dp->next)
		if (dp->major == offset)
			seq_printf(seqf, "%3d %s\n", dp->major, dp->name);
	mutex_unlock(&block_class_lock);
}
#endif /* CONFIG_PROC_FS */

/**
 * register_blkdev - register a new block device
 *
 * @major: the requested major device number [1..BLKDEV_MAJOR_MAX-1]. If
 *         @major = 0, try to allocate any unused major number.
 * @name: the name of the new block device as a zero terminated string
 *
 * The @name must be unique within the system.
 *
 * The return value depends on the @major input parameter:
 *
 *  - if a major device number was requested in range [1..BLKDEV_MAJOR_MAX-1]
 *    then the function returns zero on success, or a negative error code
 *  - if any unused major number was requested with @major = 0 parameter
 *    then the return value is the allocated major number in range
 *    [1..BLKDEV_MAJOR_MAX-1] or a negative error code otherwise
 *
 * See Documentation/admin-guide/devices.txt for the list of allocated
 * major numbers.
 */
int register_blkdev(unsigned int major, const char *name)
{
	struct blk_major_name **n, *p;
	int index, ret = 0;

	mutex_lock(&block_class_lock);

	/* temporary */
	if (major == 0) {
		for (index = ARRAY_SIZE(major_names)-1; index > 0; index--) {
			if (major_names[index] == NULL)
				break;
		}

		if (index == 0) {
			printk("%s: failed to get major for %s\n",
			       __func__, name);
			ret = -EBUSY;
			goto out;
		}
		major = index;
		ret = major;
	}

	if (major >= BLKDEV_MAJOR_MAX) {
		pr_err("%s: major requested (%u) is greater than the maximum (%u) for %s\n",
		       __func__, major, BLKDEV_MAJOR_MAX-1, name);

		ret = -EINVAL;
		goto out;
	}

	p = kmalloc(sizeof(struct blk_major_name), GFP_KERNEL);
	if (p == NULL) {
		ret = -ENOMEM;
		goto out;
	}

	p->major = major;
	strlcpy(p->name, name, sizeof(p->name));
	p->next = NULL;
	index = major_to_index(major);

	for (n = &major_names[index]; *n; n = &(*n)->next) {
		if ((*n)->major == major)
			break;
	}
	if (!*n)
		*n = p;
	else
		ret = -EBUSY;

	if (ret < 0) {
		printk("register_blkdev: cannot get major %u for %s\n",
		       major, name);
		kfree(p);
	}
out:
	mutex_unlock(&block_class_lock);
	return ret;
}

EXPORT_SYMBOL(register_blkdev);

void unregister_blkdev(unsigned int major, const char *name)
{
	struct blk_major_name **n;
	struct blk_major_name *p = NULL;
	int index = major_to_index(major);

	mutex_lock(&block_class_lock);
	for (n = &major_names[index]; *n; n = &(*n)->next)
		if ((*n)->major == major)
			break;
	if (!*n || strcmp((*n)->name, name)) {
		WARN_ON(1);
	} else {
		p = *n;
		*n = p->next;
	}
	mutex_unlock(&block_class_lock);
	kfree(p);
}

EXPORT_SYMBOL(unregister_blkdev);

static struct kobj_map *bdev_map;

/**
 * blk_mangle_minor - scatter minor numbers apart
 * @minor: minor number to mangle
 *
 * Scatter consecutively allocated @minor number apart if MANGLE_DEVT
 * is enabled.  Mangling twice gives the original value.
 *
 * RETURNS:
 * Mangled value.
 *
 * CONTEXT:
 * Don't care.
 */
static int blk_mangle_minor(int minor)
{
#ifdef CONFIG_DEBUG_BLOCK_EXT_DEVT
	int i;

	for (i = 0; i < MINORBITS / 2; i++) {
		int low = minor & (1 << i);
		int high = minor & (1 << (MINORBITS - 1 - i));
		int distance = MINORBITS - 1 - 2 * i;

		minor ^= low | high;	/* clear both bits */
		low <<= distance;	/* swap the positions */
		high >>= distance;
		minor |= low | high;	/* and set */
	}
#endif
	return minor;
}

/**
 * blk_alloc_devt - allocate a dev_t for a partition
 * @part: partition to allocate dev_t for
 * @devt: out parameter for resulting dev_t
 *
 * Allocate a dev_t for block device.
 *
 * RETURNS:
 * 0 on success, allocated dev_t is returned in *@devt.  -errno on
 * failure.
 *
 * CONTEXT:
 * Might sleep.
 */
int blk_alloc_devt(struct hd_struct *part, dev_t *devt)
{
	struct gendisk *disk = part_to_disk(part);
	int idx;

	/* in consecutive minor range? */
	if (part->partno < disk->minors) {
		*devt = MKDEV(disk->major, disk->first_minor + part->partno);
		return 0;
	}

	/* allocate ext devt */
	idr_preload(GFP_KERNEL);

	spin_lock_bh(&ext_devt_lock);
	idx = idr_alloc(&ext_devt_idr, part, 0, NR_EXT_DEVT, GFP_NOWAIT);
	spin_unlock_bh(&ext_devt_lock);

	idr_preload_end();
	if (idx < 0)
		return idx == -ENOSPC ? -EBUSY : idx;

	*devt = MKDEV(BLOCK_EXT_MAJOR, blk_mangle_minor(idx));
	return 0;
}

/**
 * blk_free_devt - free a dev_t
 * @devt: dev_t to free
 *
 * Free @devt which was allocated using blk_alloc_devt().
 *
 * CONTEXT:
 * Might sleep.
 */
void blk_free_devt(dev_t devt)
{
	if (devt == MKDEV(0, 0))
		return;

	if (MAJOR(devt) == BLOCK_EXT_MAJOR) {
		spin_lock_bh(&ext_devt_lock);
		idr_remove(&ext_devt_idr, blk_mangle_minor(MINOR(devt)));
		spin_unlock_bh(&ext_devt_lock);
	}
}

<<<<<<< HEAD
/**
 *	We invalidate devt by assigning NULL pointer for devt in idr.
=======
/*
 * We invalidate devt by assigning NULL pointer for devt in idr.
>>>>>>> 4b972a01
 */
void blk_invalidate_devt(dev_t devt)
{
	if (MAJOR(devt) == BLOCK_EXT_MAJOR) {
		spin_lock_bh(&ext_devt_lock);
		idr_replace(&ext_devt_idr, NULL, blk_mangle_minor(MINOR(devt)));
		spin_unlock_bh(&ext_devt_lock);
	}
}

static char *bdevt_str(dev_t devt, char *buf)
{
	if (MAJOR(devt) <= 0xff && MINOR(devt) <= 0xff) {
		char tbuf[BDEVT_SIZE];
		snprintf(tbuf, BDEVT_SIZE, "%02x%02x", MAJOR(devt), MINOR(devt));
		snprintf(buf, BDEVT_SIZE, "%-9s", tbuf);
	} else
		snprintf(buf, BDEVT_SIZE, "%03x:%05x", MAJOR(devt), MINOR(devt));

	return buf;
}

/*
 * Register device numbers dev..(dev+range-1)
 * range must be nonzero
 * The hash chain is sorted on range, so that subranges can override.
 */
void blk_register_region(dev_t devt, unsigned long range, struct module *module,
			 struct kobject *(*probe)(dev_t, int *, void *),
			 int (*lock)(dev_t, void *), void *data)
{
	kobj_map(bdev_map, devt, range, module, probe, lock, data);
}

EXPORT_SYMBOL(blk_register_region);

void blk_unregister_region(dev_t devt, unsigned long range)
{
	kobj_unmap(bdev_map, devt, range);
}

EXPORT_SYMBOL(blk_unregister_region);

static struct kobject *exact_match(dev_t devt, int *partno, void *data)
{
	struct gendisk *p = data;

	return &disk_to_dev(p)->kobj;
}

static int exact_lock(dev_t devt, void *data)
{
	struct gendisk *p = data;

	if (!get_disk_and_module(p))
		return -1;
	return 0;
}

static void register_disk(struct device *parent, struct gendisk *disk,
			  const struct attribute_group **groups)
{
	struct device *ddev = disk_to_dev(disk);
	struct block_device *bdev;
	struct disk_part_iter piter;
	struct hd_struct *part;
	int err;

	ddev->parent = parent;

	dev_set_name(ddev, "%s", disk->disk_name);

	/* delay uevents, until we scanned partition table */
	dev_set_uevent_suppress(ddev, 1);

	if (groups) {
		WARN_ON(ddev->groups);
		ddev->groups = groups;
	}
	if (device_add(ddev))
		return;
	if (!sysfs_deprecated) {
		err = sysfs_create_link(block_depr, &ddev->kobj,
					kobject_name(&ddev->kobj));
		if (err) {
			device_del(ddev);
			return;
		}
	}

	/*
	 * avoid probable deadlock caused by allocating memory with
	 * GFP_KERNEL in runtime_resume callback of its all ancestor
	 * devices
	 */
	pm_runtime_set_memalloc_noio(ddev, true);

	disk->part0.holder_dir = kobject_create_and_add("holders", &ddev->kobj);
	disk->slave_dir = kobject_create_and_add("slaves", &ddev->kobj);

	if (disk->flags & GENHD_FL_HIDDEN) {
		dev_set_uevent_suppress(ddev, 0);
		return;
	}

	/* No minors to use for partitions */
	if (!disk_part_scan_enabled(disk))
		goto exit;

	/* No such device (e.g., media were just removed) */
	if (!get_capacity(disk))
		goto exit;

	bdev = bdget_disk(disk, 0);
	if (!bdev)
		goto exit;

	bdev->bd_invalidated = 1;
	err = blkdev_get(bdev, FMODE_READ, NULL);
	if (err < 0)
		goto exit;
	blkdev_put(bdev, FMODE_READ);

exit:
	/* announce disk after possible partitions are created */
	dev_set_uevent_suppress(ddev, 0);
	kobject_uevent(&ddev->kobj, KOBJ_ADD);

	/* announce possible partitions */
	disk_part_iter_init(&piter, disk, 0);
	while ((part = disk_part_iter_next(&piter)))
		kobject_uevent(&part_to_dev(part)->kobj, KOBJ_ADD);
	disk_part_iter_exit(&piter);

	if (disk->queue->backing_dev_info->dev) {
		err = sysfs_create_link(&ddev->kobj,
			  &disk->queue->backing_dev_info->dev->kobj,
			  "bdi");
		WARN_ON(err);
	}
}

/**
 * __device_add_disk - add disk information to kernel list
 * @parent: parent device for the disk
 * @disk: per-device partitioning information
 * @groups: Additional per-device sysfs groups
 * @register_queue: register the queue if set to true
 *
 * This function registers the partitioning information in @disk
 * with the kernel.
 *
 * FIXME: error handling
 */
static void __device_add_disk(struct device *parent, struct gendisk *disk,
			      const struct attribute_group **groups,
			      bool register_queue)
{
	dev_t devt;
	int retval;

	/* minors == 0 indicates to use ext devt from part0 and should
	 * be accompanied with EXT_DEVT flag.  Make sure all
	 * parameters make sense.
	 */
	WARN_ON(disk->minors && !(disk->major || disk->first_minor));
	WARN_ON(!disk->minors &&
		!(disk->flags & (GENHD_FL_EXT_DEVT | GENHD_FL_HIDDEN)));

	disk->flags |= GENHD_FL_UP;

	retval = blk_alloc_devt(&disk->part0, &devt);
	if (retval) {
		WARN_ON(1);
		return;
	}
	disk->major = MAJOR(devt);
	disk->first_minor = MINOR(devt);

	disk_alloc_events(disk);

	if (disk->flags & GENHD_FL_HIDDEN) {
		/*
		 * Don't let hidden disks show up in /proc/partitions,
		 * and don't bother scanning for partitions either.
		 */
		disk->flags |= GENHD_FL_SUPPRESS_PARTITION_INFO;
		disk->flags |= GENHD_FL_NO_PART_SCAN;
	} else {
		int ret;

		/* Register BDI before referencing it from bdev */
		disk_to_dev(disk)->devt = devt;
		ret = bdi_register_owner(disk->queue->backing_dev_info,
						disk_to_dev(disk));
		WARN_ON(ret);
		blk_register_region(disk_devt(disk), disk->minors, NULL,
				    exact_match, exact_lock, disk);
	}
	register_disk(parent, disk, groups);
	if (register_queue)
		blk_register_queue(disk);

	/*
	 * Take an extra ref on queue which will be put on disk_release()
	 * so that it sticks around as long as @disk is there.
	 */
	WARN_ON_ONCE(!blk_get_queue(disk->queue));

	disk_add_events(disk);
	blk_integrity_add(disk);
}

void device_add_disk(struct device *parent, struct gendisk *disk,
		     const struct attribute_group **groups)

{
	__device_add_disk(parent, disk, groups, true);
}
EXPORT_SYMBOL(device_add_disk);

void device_add_disk_no_queue_reg(struct device *parent, struct gendisk *disk)
{
	__device_add_disk(parent, disk, NULL, false);
}
EXPORT_SYMBOL(device_add_disk_no_queue_reg);

void del_gendisk(struct gendisk *disk)
{
	struct disk_part_iter piter;
	struct hd_struct *part;

	blk_integrity_del(disk);
	disk_del_events(disk);

	/*
	 * Block lookups of the disk until all bdevs are unhashed and the
	 * disk is marked as dead (GENHD_FL_UP cleared).
	 */
	down_write(&disk->lookup_sem);
	/* invalidate stuff */
	disk_part_iter_init(&piter, disk,
			     DISK_PITER_INCL_EMPTY | DISK_PITER_REVERSE);
	while ((part = disk_part_iter_next(&piter))) {
		invalidate_partition(disk, part->partno);
		bdev_unhash_inode(part_devt(part));
		delete_partition(disk, part->partno);
	}
	disk_part_iter_exit(&piter);

	invalidate_partition(disk, 0);
	bdev_unhash_inode(disk_devt(disk));
	set_capacity(disk, 0);
	disk->flags &= ~GENHD_FL_UP;
	up_write(&disk->lookup_sem);

	if (!(disk->flags & GENHD_FL_HIDDEN))
		sysfs_remove_link(&disk_to_dev(disk)->kobj, "bdi");
	if (disk->queue) {
		/*
		 * Unregister bdi before releasing device numbers (as they can
		 * get reused and we'd get clashes in sysfs).
		 */
		if (!(disk->flags & GENHD_FL_HIDDEN))
			bdi_unregister(disk->queue->backing_dev_info);
		blk_unregister_queue(disk);
	} else {
		WARN_ON(1);
	}

	if (!(disk->flags & GENHD_FL_HIDDEN))
		blk_unregister_region(disk_devt(disk), disk->minors);
	/*
	 * Remove gendisk pointer from idr so that it cannot be looked up
	 * while RCU period before freeing gendisk is running to prevent
	 * use-after-free issues. Note that the device number stays
	 * "in-use" until we really free the gendisk.
	 */
	blk_invalidate_devt(disk_devt(disk));

	kobject_put(disk->part0.holder_dir);
	kobject_put(disk->slave_dir);

	part_stat_set_all(&disk->part0, 0);
	disk->part0.stamp = 0;
	if (!sysfs_deprecated)
		sysfs_remove_link(block_depr, dev_name(disk_to_dev(disk)));
	pm_runtime_set_memalloc_noio(disk_to_dev(disk), false);
	device_del(disk_to_dev(disk));
}
EXPORT_SYMBOL(del_gendisk);

/* sysfs access to bad-blocks list. */
static ssize_t disk_badblocks_show(struct device *dev,
					struct device_attribute *attr,
					char *page)
{
	struct gendisk *disk = dev_to_disk(dev);

	if (!disk->bb)
		return sprintf(page, "\n");

	return badblocks_show(disk->bb, page, 0);
}

static ssize_t disk_badblocks_store(struct device *dev,
					struct device_attribute *attr,
					const char *page, size_t len)
{
	struct gendisk *disk = dev_to_disk(dev);

	if (!disk->bb)
		return -ENXIO;

	return badblocks_store(disk->bb, page, len, 0);
}

/**
 * get_gendisk - get partitioning information for a given device
 * @devt: device to get partitioning information for
 * @partno: returned partition index
 *
 * This function gets the structure containing partitioning
 * information for the given device @devt.
 */
struct gendisk *get_gendisk(dev_t devt, int *partno)
{
	struct gendisk *disk = NULL;

	if (MAJOR(devt) != BLOCK_EXT_MAJOR) {
		struct kobject *kobj;

		kobj = kobj_lookup(bdev_map, devt, partno);
		if (kobj)
			disk = dev_to_disk(kobj_to_dev(kobj));
	} else {
		struct hd_struct *part;

		spin_lock_bh(&ext_devt_lock);
		part = idr_find(&ext_devt_idr, blk_mangle_minor(MINOR(devt)));
		if (part && get_disk_and_module(part_to_disk(part))) {
			*partno = part->partno;
			disk = part_to_disk(part);
		}
		spin_unlock_bh(&ext_devt_lock);
	}

	if (!disk)
		return NULL;

	/*
	 * Synchronize with del_gendisk() to not return disk that is being
	 * destroyed.
	 */
	down_read(&disk->lookup_sem);
	if (unlikely((disk->flags & GENHD_FL_HIDDEN) ||
		     !(disk->flags & GENHD_FL_UP))) {
		up_read(&disk->lookup_sem);
		put_disk_and_module(disk);
		disk = NULL;
	} else {
		up_read(&disk->lookup_sem);
	}
	return disk;
}
EXPORT_SYMBOL(get_gendisk);

/**
 * bdget_disk - do bdget() by gendisk and partition number
 * @disk: gendisk of interest
 * @partno: partition number
 *
 * Find partition @partno from @disk, do bdget() on it.
 *
 * CONTEXT:
 * Don't care.
 *
 * RETURNS:
 * Resulting block_device on success, NULL on failure.
 */
struct block_device *bdget_disk(struct gendisk *disk, int partno)
{
	struct hd_struct *part;
	struct block_device *bdev = NULL;

	part = disk_get_part(disk, partno);
	if (part)
		bdev = bdget(part_devt(part));
	disk_put_part(part);

	return bdev;
}
EXPORT_SYMBOL(bdget_disk);

/*
 * print a full list of all partitions - intended for places where the root
 * filesystem can't be mounted and thus to give the victim some idea of what
 * went wrong
 */
void __init printk_all_partitions(void)
{
	struct class_dev_iter iter;
	struct device *dev;

	class_dev_iter_init(&iter, &block_class, NULL, &disk_type);
	while ((dev = class_dev_iter_next(&iter))) {
		struct gendisk *disk = dev_to_disk(dev);
		struct disk_part_iter piter;
		struct hd_struct *part;
		char name_buf[BDEVNAME_SIZE];
		char devt_buf[BDEVT_SIZE];

		/*
		 * Don't show empty devices or things that have been
		 * suppressed
		 */
		if (get_capacity(disk) == 0 ||
		    (disk->flags & GENHD_FL_SUPPRESS_PARTITION_INFO))
			continue;

		/*
		 * Note, unlike /proc/partitions, I am showing the
		 * numbers in hex - the same format as the root=
		 * option takes.
		 */
		disk_part_iter_init(&piter, disk, DISK_PITER_INCL_PART0);
		while ((part = disk_part_iter_next(&piter))) {
			bool is_part0 = part == &disk->part0;

			printk("%s%s %10llu %s %s", is_part0 ? "" : "  ",
			       bdevt_str(part_devt(part), devt_buf),
			       (unsigned long long)part_nr_sects_read(part) >> 1
			       , disk_name(disk, part->partno, name_buf),
			       part->info ? part->info->uuid : "");
			if (is_part0) {
				if (dev->parent && dev->parent->driver)
					printk(" driver: %s\n",
					      dev->parent->driver->name);
				else
					printk(" (driver?)\n");
			} else
				printk("\n");
		}
		disk_part_iter_exit(&piter);
	}
	class_dev_iter_exit(&iter);
}

#ifdef CONFIG_PROC_FS
/* iterator */
static void *disk_seqf_start(struct seq_file *seqf, loff_t *pos)
{
	loff_t skip = *pos;
	struct class_dev_iter *iter;
	struct device *dev;

	iter = kmalloc(sizeof(*iter), GFP_KERNEL);
	if (!iter)
		return ERR_PTR(-ENOMEM);

	seqf->private = iter;
	class_dev_iter_init(iter, &block_class, NULL, &disk_type);
	do {
		dev = class_dev_iter_next(iter);
		if (!dev)
			return NULL;
	} while (skip--);

	return dev_to_disk(dev);
}

static void *disk_seqf_next(struct seq_file *seqf, void *v, loff_t *pos)
{
	struct device *dev;

	(*pos)++;
	dev = class_dev_iter_next(seqf->private);
	if (dev)
		return dev_to_disk(dev);

	return NULL;
}

static void disk_seqf_stop(struct seq_file *seqf, void *v)
{
	struct class_dev_iter *iter = seqf->private;

	/* stop is called even after start failed :-( */
	if (iter) {
		class_dev_iter_exit(iter);
		kfree(iter);
		seqf->private = NULL;
	}
}

static void *show_partition_start(struct seq_file *seqf, loff_t *pos)
{
	void *p;

	p = disk_seqf_start(seqf, pos);
	if (!IS_ERR_OR_NULL(p) && !*pos)
		seq_puts(seqf, "major minor  #blocks  name\n\n");
	return p;
}

static int show_partition(struct seq_file *seqf, void *v)
{
	struct gendisk *sgp = v;
	struct disk_part_iter piter;
	struct hd_struct *part;
	char buf[BDEVNAME_SIZE];

	/* Don't show non-partitionable removeable devices or empty devices */
	if (!get_capacity(sgp) || (!disk_max_parts(sgp) &&
				   (sgp->flags & GENHD_FL_REMOVABLE)))
		return 0;
	if (sgp->flags & GENHD_FL_SUPPRESS_PARTITION_INFO)
		return 0;

	/* show the full disk and all non-0 size partitions of it */
	disk_part_iter_init(&piter, sgp, DISK_PITER_INCL_PART0);
	while ((part = disk_part_iter_next(&piter)))
		seq_printf(seqf, "%4d  %7d %10llu %s\n",
			   MAJOR(part_devt(part)), MINOR(part_devt(part)),
			   (unsigned long long)part_nr_sects_read(part) >> 1,
			   disk_name(sgp, part->partno, buf));
	disk_part_iter_exit(&piter);

	return 0;
}

static const struct seq_operations partitions_op = {
	.start	= show_partition_start,
	.next	= disk_seqf_next,
	.stop	= disk_seqf_stop,
	.show	= show_partition
};
#endif


static struct kobject *base_probe(dev_t devt, int *partno, void *data)
{
	if (request_module("block-major-%d-%d", MAJOR(devt), MINOR(devt)) > 0)
		/* Make old-style 2.4 aliases work */
		request_module("block-major-%d", MAJOR(devt));
	return NULL;
}

static int __init genhd_device_init(void)
{
	int error;

	block_class.dev_kobj = sysfs_dev_block_kobj;
	error = class_register(&block_class);
	if (unlikely(error))
		return error;
	bdev_map = kobj_map_init(base_probe, &block_class_lock);
	blk_dev_init();

	register_blkdev(BLOCK_EXT_MAJOR, "blkext");

	/* create top-level block dir */
	if (!sysfs_deprecated)
		block_depr = kobject_create_and_add("block", NULL);
	return 0;
}

subsys_initcall(genhd_device_init);

static ssize_t disk_range_show(struct device *dev,
			       struct device_attribute *attr, char *buf)
{
	struct gendisk *disk = dev_to_disk(dev);

	return sprintf(buf, "%d\n", disk->minors);
}

static ssize_t disk_ext_range_show(struct device *dev,
				   struct device_attribute *attr, char *buf)
{
	struct gendisk *disk = dev_to_disk(dev);

	return sprintf(buf, "%d\n", disk_max_parts(disk));
}

static ssize_t disk_removable_show(struct device *dev,
				   struct device_attribute *attr, char *buf)
{
	struct gendisk *disk = dev_to_disk(dev);

	return sprintf(buf, "%d\n",
		       (disk->flags & GENHD_FL_REMOVABLE ? 1 : 0));
}

static ssize_t disk_hidden_show(struct device *dev,
				   struct device_attribute *attr, char *buf)
{
	struct gendisk *disk = dev_to_disk(dev);

	return sprintf(buf, "%d\n",
		       (disk->flags & GENHD_FL_HIDDEN ? 1 : 0));
}

static ssize_t disk_ro_show(struct device *dev,
				   struct device_attribute *attr, char *buf)
{
	struct gendisk *disk = dev_to_disk(dev);

	return sprintf(buf, "%d\n", get_disk_ro(disk) ? 1 : 0);
}

static ssize_t disk_capability_show(struct device *dev,
				    struct device_attribute *attr, char *buf)
{
	struct gendisk *disk = dev_to_disk(dev);

	return sprintf(buf, "%x\n", disk->flags);
}

static ssize_t disk_alignment_offset_show(struct device *dev,
					  struct device_attribute *attr,
					  char *buf)
{
	struct gendisk *disk = dev_to_disk(dev);

	return sprintf(buf, "%d\n", queue_alignment_offset(disk->queue));
}

static ssize_t disk_discard_alignment_show(struct device *dev,
					   struct device_attribute *attr,
					   char *buf)
{
	struct gendisk *disk = dev_to_disk(dev);

	return sprintf(buf, "%d\n", queue_discard_alignment(disk->queue));
}

static DEVICE_ATTR(range, 0444, disk_range_show, NULL);
static DEVICE_ATTR(ext_range, 0444, disk_ext_range_show, NULL);
static DEVICE_ATTR(removable, 0444, disk_removable_show, NULL);
static DEVICE_ATTR(hidden, 0444, disk_hidden_show, NULL);
static DEVICE_ATTR(ro, 0444, disk_ro_show, NULL);
static DEVICE_ATTR(size, 0444, part_size_show, NULL);
static DEVICE_ATTR(alignment_offset, 0444, disk_alignment_offset_show, NULL);
static DEVICE_ATTR(discard_alignment, 0444, disk_discard_alignment_show, NULL);
static DEVICE_ATTR(capability, 0444, disk_capability_show, NULL);
static DEVICE_ATTR(stat, 0444, part_stat_show, NULL);
static DEVICE_ATTR(inflight, 0444, part_inflight_show, NULL);
static DEVICE_ATTR(badblocks, 0644, disk_badblocks_show, disk_badblocks_store);
#ifdef CONFIG_FAIL_MAKE_REQUEST
static struct device_attribute dev_attr_fail =
	__ATTR(make-it-fail, 0644, part_fail_show, part_fail_store);
#endif
#ifdef CONFIG_FAIL_IO_TIMEOUT
static struct device_attribute dev_attr_fail_timeout =
	__ATTR(io-timeout-fail, 0644, part_timeout_show, part_timeout_store);
#endif

static struct attribute *disk_attrs[] = {
	&dev_attr_range.attr,
	&dev_attr_ext_range.attr,
	&dev_attr_removable.attr,
	&dev_attr_hidden.attr,
	&dev_attr_ro.attr,
	&dev_attr_size.attr,
	&dev_attr_alignment_offset.attr,
	&dev_attr_discard_alignment.attr,
	&dev_attr_capability.attr,
	&dev_attr_stat.attr,
	&dev_attr_inflight.attr,
	&dev_attr_badblocks.attr,
#ifdef CONFIG_FAIL_MAKE_REQUEST
	&dev_attr_fail.attr,
#endif
#ifdef CONFIG_FAIL_IO_TIMEOUT
	&dev_attr_fail_timeout.attr,
#endif
	NULL
};

static umode_t disk_visible(struct kobject *kobj, struct attribute *a, int n)
{
	struct device *dev = container_of(kobj, typeof(*dev), kobj);
	struct gendisk *disk = dev_to_disk(dev);

	if (a == &dev_attr_badblocks.attr && !disk->bb)
		return 0;
	return a->mode;
}

static struct attribute_group disk_attr_group = {
	.attrs = disk_attrs,
	.is_visible = disk_visible,
};

static const struct attribute_group *disk_attr_groups[] = {
	&disk_attr_group,
	NULL
};

/**
 * disk_replace_part_tbl - replace disk->part_tbl in RCU-safe way
 * @disk: disk to replace part_tbl for
 * @new_ptbl: new part_tbl to install
 *
 * Replace disk->part_tbl with @new_ptbl in RCU-safe way.  The
 * original ptbl is freed using RCU callback.
 *
 * LOCKING:
 * Matching bd_mutex locked or the caller is the only user of @disk.
 */
static void disk_replace_part_tbl(struct gendisk *disk,
				  struct disk_part_tbl *new_ptbl)
{
	struct disk_part_tbl *old_ptbl =
		rcu_dereference_protected(disk->part_tbl, 1);

	rcu_assign_pointer(disk->part_tbl, new_ptbl);

	if (old_ptbl) {
		rcu_assign_pointer(old_ptbl->last_lookup, NULL);
		kfree_rcu(old_ptbl, rcu_head);
	}
}

/**
 * disk_expand_part_tbl - expand disk->part_tbl
 * @disk: disk to expand part_tbl for
 * @partno: expand such that this partno can fit in
 *
 * Expand disk->part_tbl such that @partno can fit in.  disk->part_tbl
 * uses RCU to allow unlocked dereferencing for stats and other stuff.
 *
 * LOCKING:
 * Matching bd_mutex locked or the caller is the only user of @disk.
 * Might sleep.
 *
 * RETURNS:
 * 0 on success, -errno on failure.
 */
int disk_expand_part_tbl(struct gendisk *disk, int partno)
{
	struct disk_part_tbl *old_ptbl =
		rcu_dereference_protected(disk->part_tbl, 1);
	struct disk_part_tbl *new_ptbl;
	int len = old_ptbl ? old_ptbl->len : 0;
	int i, target;
	size_t size;

	/*
	 * check for int overflow, since we can get here from blkpg_ioctl()
	 * with a user passed 'partno'.
	 */
	target = partno + 1;
	if (target < 0)
		return -EINVAL;

	/* disk_max_parts() is zero during initialization, ignore if so */
	if (disk_max_parts(disk) && target > disk_max_parts(disk))
		return -EINVAL;

	if (target <= len)
		return 0;

	size = sizeof(*new_ptbl) + target * sizeof(new_ptbl->part[0]);
	new_ptbl = kzalloc_node(size, GFP_KERNEL, disk->node_id);
	if (!new_ptbl)
		return -ENOMEM;

	new_ptbl->len = target;

	for (i = 0; i < len; i++)
		rcu_assign_pointer(new_ptbl->part[i], old_ptbl->part[i]);

	disk_replace_part_tbl(disk, new_ptbl);
	return 0;
}

static void disk_release(struct device *dev)
{
	struct gendisk *disk = dev_to_disk(dev);

	blk_free_devt(dev->devt);
	disk_release_events(disk);
	kfree(disk->random);
	disk_replace_part_tbl(disk, NULL);
	hd_free_part(&disk->part0);
	if (disk->queue)
		blk_put_queue(disk->queue);
	kfree(disk);
}
struct class block_class = {
	.name		= "block",
};

static char *block_devnode(struct device *dev, umode_t *mode,
			   kuid_t *uid, kgid_t *gid)
{
	struct gendisk *disk = dev_to_disk(dev);

	if (disk->devnode)
		return disk->devnode(disk, mode);
	return NULL;
}

static const struct device_type disk_type = {
	.name		= "disk",
	.groups		= disk_attr_groups,
	.release	= disk_release,
	.devnode	= block_devnode,
};

#ifdef CONFIG_PROC_FS
/*
 * aggregate disk stat collector.  Uses the same stats that the sysfs
 * entries do, above, but makes them available through one seq_file.
 *
 * The output looks suspiciously like /proc/partitions with a bunch of
 * extra fields.
 */
static int diskstats_show(struct seq_file *seqf, void *v)
{
	struct gendisk *gp = v;
	struct disk_part_iter piter;
	struct hd_struct *hd;
	char buf[BDEVNAME_SIZE];
	unsigned int inflight;

	/*
	if (&disk_to_dev(gp)->kobj.entry == block_class.devices.next)
		seq_puts(seqf,	"major minor name"
				"     rio rmerge rsect ruse wio wmerge "
				"wsect wuse running use aveq"
				"\n\n");
	*/

	disk_part_iter_init(&piter, gp, DISK_PITER_INCL_EMPTY_PART0);
	while ((hd = disk_part_iter_next(&piter))) {
		inflight = part_in_flight(gp->queue, hd);
		seq_printf(seqf, "%4d %7d %s "
			   "%lu %lu %lu %u "
			   "%lu %lu %lu %u "
			   "%u %u %u "
			   "%lu %lu %lu %u\n",
			   MAJOR(part_devt(hd)), MINOR(part_devt(hd)),
			   disk_name(gp, hd->partno, buf),
			   part_stat_read(hd, ios[STAT_READ]),
			   part_stat_read(hd, merges[STAT_READ]),
			   part_stat_read(hd, sectors[STAT_READ]),
			   (unsigned int)part_stat_read_msecs(hd, STAT_READ),
			   part_stat_read(hd, ios[STAT_WRITE]),
			   part_stat_read(hd, merges[STAT_WRITE]),
			   part_stat_read(hd, sectors[STAT_WRITE]),
			   (unsigned int)part_stat_read_msecs(hd, STAT_WRITE),
			   inflight,
			   jiffies_to_msecs(part_stat_read(hd, io_ticks)),
			   jiffies_to_msecs(part_stat_read(hd, time_in_queue)),
			   part_stat_read(hd, ios[STAT_DISCARD]),
			   part_stat_read(hd, merges[STAT_DISCARD]),
			   part_stat_read(hd, sectors[STAT_DISCARD]),
			   (unsigned int)part_stat_read_msecs(hd, STAT_DISCARD)
			);
	}
	disk_part_iter_exit(&piter);

	return 0;
}

static const struct seq_operations diskstats_op = {
	.start	= disk_seqf_start,
	.next	= disk_seqf_next,
	.stop	= disk_seqf_stop,
	.show	= diskstats_show
};

static int __init proc_genhd_init(void)
{
	proc_create_seq("diskstats", 0, NULL, &diskstats_op);
	proc_create_seq("partitions", 0, NULL, &partitions_op);
	return 0;
}
module_init(proc_genhd_init);
#endif /* CONFIG_PROC_FS */

dev_t blk_lookup_devt(const char *name, int partno)
{
	dev_t devt = MKDEV(0, 0);
	struct class_dev_iter iter;
	struct device *dev;

	class_dev_iter_init(&iter, &block_class, NULL, &disk_type);
	while ((dev = class_dev_iter_next(&iter))) {
		struct gendisk *disk = dev_to_disk(dev);
		struct hd_struct *part;

		if (strcmp(dev_name(dev), name))
			continue;

		if (partno < disk->minors) {
			/* We need to return the right devno, even
			 * if the partition doesn't exist yet.
			 */
			devt = MKDEV(MAJOR(dev->devt),
				     MINOR(dev->devt) + partno);
			break;
		}
		part = disk_get_part(disk, partno);
		if (part) {
			devt = part_devt(part);
			disk_put_part(part);
			break;
		}
		disk_put_part(part);
	}
	class_dev_iter_exit(&iter);
	return devt;
}
EXPORT_SYMBOL(blk_lookup_devt);

struct gendisk *__alloc_disk_node(int minors, int node_id)
{
	struct gendisk *disk;
	struct disk_part_tbl *ptbl;

	if (minors > DISK_MAX_PARTS) {
		printk(KERN_ERR
			"block: can't allocate more than %d partitions\n",
			DISK_MAX_PARTS);
		minors = DISK_MAX_PARTS;
	}

	disk = kzalloc_node(sizeof(struct gendisk), GFP_KERNEL, node_id);
	if (disk) {
		if (!init_part_stats(&disk->part0)) {
			kfree(disk);
			return NULL;
		}
		init_rwsem(&disk->lookup_sem);
		disk->node_id = node_id;
		if (disk_expand_part_tbl(disk, 0)) {
			free_part_stats(&disk->part0);
			kfree(disk);
			return NULL;
		}
		ptbl = rcu_dereference_protected(disk->part_tbl, 1);
		rcu_assign_pointer(ptbl->part[0], &disk->part0);

		/*
		 * set_capacity() and get_capacity() currently don't use
		 * seqcounter to read/update the part0->nr_sects. Still init
		 * the counter as we can read the sectors in IO submission
		 * patch using seqence counters.
		 *
		 * TODO: Ideally set_capacity() and get_capacity() should be
		 * converted to make use of bd_mutex and sequence counters.
		 */
		seqcount_init(&disk->part0.nr_sects_seq);
		if (hd_ref_init(&disk->part0)) {
			hd_free_part(&disk->part0);
			kfree(disk);
			return NULL;
		}

		disk->minors = minors;
		rand_initialize_disk(disk);
		disk_to_dev(disk)->class = &block_class;
		disk_to_dev(disk)->type = &disk_type;
		device_initialize(disk_to_dev(disk));
	}
	return disk;
}
EXPORT_SYMBOL(__alloc_disk_node);

struct kobject *get_disk_and_module(struct gendisk *disk)
{
	struct module *owner;
	struct kobject *kobj;

	if (!disk->fops)
		return NULL;
	owner = disk->fops->owner;
	if (owner && !try_module_get(owner))
		return NULL;
	kobj = kobject_get_unless_zero(&disk_to_dev(disk)->kobj);
	if (kobj == NULL) {
		module_put(owner);
		return NULL;
	}
	return kobj;

}
EXPORT_SYMBOL(get_disk_and_module);

void put_disk(struct gendisk *disk)
{
	if (disk)
		kobject_put(&disk_to_dev(disk)->kobj);
}
EXPORT_SYMBOL(put_disk);

/*
 * This is a counterpart of get_disk_and_module() and thus also of
 * get_gendisk().
 */
void put_disk_and_module(struct gendisk *disk)
{
	if (disk) {
		struct module *owner = disk->fops->owner;

		put_disk(disk);
		module_put(owner);
	}
}
EXPORT_SYMBOL(put_disk_and_module);

static void set_disk_ro_uevent(struct gendisk *gd, int ro)
{
	char event[] = "DISK_RO=1";
	char *envp[] = { event, NULL };

	if (!ro)
		event[8] = '0';
	kobject_uevent_env(&disk_to_dev(gd)->kobj, KOBJ_CHANGE, envp);
}

void set_device_ro(struct block_device *bdev, int flag)
{
	bdev->bd_part->policy = flag;
}

EXPORT_SYMBOL(set_device_ro);

void set_disk_ro(struct gendisk *disk, int flag)
{
	struct disk_part_iter piter;
	struct hd_struct *part;

	if (disk->part0.policy != flag) {
		set_disk_ro_uevent(disk, flag);
		disk->part0.policy = flag;
	}

	disk_part_iter_init(&piter, disk, DISK_PITER_INCL_EMPTY);
	while ((part = disk_part_iter_next(&piter)))
		part->policy = flag;
	disk_part_iter_exit(&piter);
}

EXPORT_SYMBOL(set_disk_ro);

int bdev_read_only(struct block_device *bdev)
{
	if (!bdev)
		return 0;
	return bdev->bd_part->policy;
}

EXPORT_SYMBOL(bdev_read_only);

int invalidate_partition(struct gendisk *disk, int partno)
{
	int res = 0;
	struct block_device *bdev = bdget_disk(disk, partno);
	if (bdev) {
		fsync_bdev(bdev);
		res = __invalidate_device(bdev, true);
		bdput(bdev);
	}
	return res;
}

EXPORT_SYMBOL(invalidate_partition);

/*
 * Disk events - monitor disk events like media change and eject request.
 */
struct disk_events {
	struct list_head	node;		/* all disk_event's */
	struct gendisk		*disk;		/* the associated disk */
	spinlock_t		lock;

	struct mutex		block_mutex;	/* protects blocking */
	int			block;		/* event blocking depth */
	unsigned int		pending;	/* events already sent out */
	unsigned int		clearing;	/* events being cleared */

	long			poll_msecs;	/* interval, -1 for default */
	struct delayed_work	dwork;
};

static const char *disk_events_strs[] = {
	[ilog2(DISK_EVENT_MEDIA_CHANGE)]	= "media_change",
	[ilog2(DISK_EVENT_EJECT_REQUEST)]	= "eject_request",
};

static char *disk_uevents[] = {
	[ilog2(DISK_EVENT_MEDIA_CHANGE)]	= "DISK_MEDIA_CHANGE=1",
	[ilog2(DISK_EVENT_EJECT_REQUEST)]	= "DISK_EJECT_REQUEST=1",
};

/* list of all disk_events */
static DEFINE_MUTEX(disk_events_mutex);
static LIST_HEAD(disk_events);

/* disable in-kernel polling by default */
static unsigned long disk_events_dfl_poll_msecs;

static unsigned long disk_events_poll_jiffies(struct gendisk *disk)
{
	struct disk_events *ev = disk->ev;
	long intv_msecs = 0;

	/*
	 * If device-specific poll interval is set, always use it.  If
	 * the default is being used, poll if the POLL flag is set.
	 */
	if (ev->poll_msecs >= 0)
		intv_msecs = ev->poll_msecs;
	else if (disk->event_flags & DISK_EVENT_FLAG_POLL)
		intv_msecs = disk_events_dfl_poll_msecs;

	return msecs_to_jiffies(intv_msecs);
}

/**
 * disk_block_events - block and flush disk event checking
 * @disk: disk to block events for
 *
 * On return from this function, it is guaranteed that event checking
 * isn't in progress and won't happen until unblocked by
 * disk_unblock_events().  Events blocking is counted and the actual
 * unblocking happens after the matching number of unblocks are done.
 *
 * Note that this intentionally does not block event checking from
 * disk_clear_events().
 *
 * CONTEXT:
 * Might sleep.
 */
void disk_block_events(struct gendisk *disk)
{
	struct disk_events *ev = disk->ev;
	unsigned long flags;
	bool cancel;

	if (!ev)
		return;

	/*
	 * Outer mutex ensures that the first blocker completes canceling
	 * the event work before further blockers are allowed to finish.
	 */
	mutex_lock(&ev->block_mutex);

	spin_lock_irqsave(&ev->lock, flags);
	cancel = !ev->block++;
	spin_unlock_irqrestore(&ev->lock, flags);

	if (cancel)
		cancel_delayed_work_sync(&disk->ev->dwork);

	mutex_unlock(&ev->block_mutex);
}

static void __disk_unblock_events(struct gendisk *disk, bool check_now)
{
	struct disk_events *ev = disk->ev;
	unsigned long intv;
	unsigned long flags;

	spin_lock_irqsave(&ev->lock, flags);

	if (WARN_ON_ONCE(ev->block <= 0))
		goto out_unlock;

	if (--ev->block)
		goto out_unlock;

	intv = disk_events_poll_jiffies(disk);
	if (check_now)
		queue_delayed_work(system_freezable_power_efficient_wq,
				&ev->dwork, 0);
	else if (intv)
		queue_delayed_work(system_freezable_power_efficient_wq,
				&ev->dwork, intv);
out_unlock:
	spin_unlock_irqrestore(&ev->lock, flags);
}

/**
 * disk_unblock_events - unblock disk event checking
 * @disk: disk to unblock events for
 *
 * Undo disk_block_events().  When the block count reaches zero, it
 * starts events polling if configured.
 *
 * CONTEXT:
 * Don't care.  Safe to call from irq context.
 */
void disk_unblock_events(struct gendisk *disk)
{
	if (disk->ev)
		__disk_unblock_events(disk, false);
}

/**
 * disk_flush_events - schedule immediate event checking and flushing
 * @disk: disk to check and flush events for
 * @mask: events to flush
 *
 * Schedule immediate event checking on @disk if not blocked.  Events in
 * @mask are scheduled to be cleared from the driver.  Note that this
 * doesn't clear the events from @disk->ev.
 *
 * CONTEXT:
 * If @mask is non-zero must be called with bdev->bd_mutex held.
 */
void disk_flush_events(struct gendisk *disk, unsigned int mask)
{
	struct disk_events *ev = disk->ev;

	if (!ev)
		return;

	spin_lock_irq(&ev->lock);
	ev->clearing |= mask;
	if (!ev->block)
		mod_delayed_work(system_freezable_power_efficient_wq,
				&ev->dwork, 0);
	spin_unlock_irq(&ev->lock);
}

/**
 * disk_clear_events - synchronously check, clear and return pending events
 * @disk: disk to fetch and clear events from
 * @mask: mask of events to be fetched and cleared
 *
 * Disk events are synchronously checked and pending events in @mask
 * are cleared and returned.  This ignores the block count.
 *
 * CONTEXT:
 * Might sleep.
 */
unsigned int disk_clear_events(struct gendisk *disk, unsigned int mask)
{
	const struct block_device_operations *bdops = disk->fops;
	struct disk_events *ev = disk->ev;
	unsigned int pending;
	unsigned int clearing = mask;

	if (!ev) {
		/* for drivers still using the old ->media_changed method */
		if ((mask & DISK_EVENT_MEDIA_CHANGE) &&
		    bdops->media_changed && bdops->media_changed(disk))
			return DISK_EVENT_MEDIA_CHANGE;
		return 0;
	}

	disk_block_events(disk);

	/*
	 * store the union of mask and ev->clearing on the stack so that the
	 * race with disk_flush_events does not cause ambiguity (ev->clearing
	 * can still be modified even if events are blocked).
	 */
	spin_lock_irq(&ev->lock);
	clearing |= ev->clearing;
	ev->clearing = 0;
	spin_unlock_irq(&ev->lock);

	disk_check_events(ev, &clearing);
	/*
	 * if ev->clearing is not 0, the disk_flush_events got called in the
	 * middle of this function, so we want to run the workfn without delay.
	 */
	__disk_unblock_events(disk, ev->clearing ? true : false);

	/* then, fetch and clear pending events */
	spin_lock_irq(&ev->lock);
	pending = ev->pending & mask;
	ev->pending &= ~mask;
	spin_unlock_irq(&ev->lock);
	WARN_ON_ONCE(clearing & mask);

	return pending;
}

/*
 * Separate this part out so that a different pointer for clearing_ptr can be
 * passed in for disk_clear_events.
 */
static void disk_events_workfn(struct work_struct *work)
{
	struct delayed_work *dwork = to_delayed_work(work);
	struct disk_events *ev = container_of(dwork, struct disk_events, dwork);

	disk_check_events(ev, &ev->clearing);
}

static void disk_check_events(struct disk_events *ev,
			      unsigned int *clearing_ptr)
{
	struct gendisk *disk = ev->disk;
	char *envp[ARRAY_SIZE(disk_uevents) + 1] = { };
	unsigned int clearing = *clearing_ptr;
	unsigned int events;
	unsigned long intv;
	int nr_events = 0, i;

	/* check events */
	events = disk->fops->check_events(disk, clearing);

	/* accumulate pending events and schedule next poll if necessary */
	spin_lock_irq(&ev->lock);

	events &= ~ev->pending;
	ev->pending |= events;
	*clearing_ptr &= ~clearing;

	intv = disk_events_poll_jiffies(disk);
	if (!ev->block && intv)
		queue_delayed_work(system_freezable_power_efficient_wq,
				&ev->dwork, intv);

	spin_unlock_irq(&ev->lock);

	/*
	 * Tell userland about new events.  Only the events listed in
	 * @disk->events are reported, and only if DISK_EVENT_FLAG_UEVENT
	 * is set. Otherwise, events are processed internally but never
	 * get reported to userland.
	 */
	for (i = 0; i < ARRAY_SIZE(disk_uevents); i++)
		if ((events & disk->events & (1 << i)) &&
		    (disk->event_flags & DISK_EVENT_FLAG_UEVENT))
			envp[nr_events++] = disk_uevents[i];

	if (nr_events)
		kobject_uevent_env(&disk_to_dev(disk)->kobj, KOBJ_CHANGE, envp);
}

/*
 * A disk events enabled device has the following sysfs nodes under
 * its /sys/block/X/ directory.
 *
 * events		: list of all supported events
 * events_async		: list of events which can be detected w/o polling
 *			  (always empty, only for backwards compatibility)
 * events_poll_msecs	: polling interval, 0: disable, -1: system default
 */
static ssize_t __disk_events_show(unsigned int events, char *buf)
{
	const char *delim = "";
	ssize_t pos = 0;
	int i;

	for (i = 0; i < ARRAY_SIZE(disk_events_strs); i++)
		if (events & (1 << i)) {
			pos += sprintf(buf + pos, "%s%s",
				       delim, disk_events_strs[i]);
			delim = " ";
		}
	if (pos)
		pos += sprintf(buf + pos, "\n");
	return pos;
}

static ssize_t disk_events_show(struct device *dev,
				struct device_attribute *attr, char *buf)
{
	struct gendisk *disk = dev_to_disk(dev);

	if (!(disk->event_flags & DISK_EVENT_FLAG_UEVENT))
		return 0;

	return __disk_events_show(disk->events, buf);
}

static ssize_t disk_events_async_show(struct device *dev,
				      struct device_attribute *attr, char *buf)
{
	return 0;
}

static ssize_t disk_events_poll_msecs_show(struct device *dev,
					   struct device_attribute *attr,
					   char *buf)
{
	struct gendisk *disk = dev_to_disk(dev);

	if (!disk->ev)
		return sprintf(buf, "-1\n");

	return sprintf(buf, "%ld\n", disk->ev->poll_msecs);
}

static ssize_t disk_events_poll_msecs_store(struct device *dev,
					    struct device_attribute *attr,
					    const char *buf, size_t count)
{
	struct gendisk *disk = dev_to_disk(dev);
	long intv;

	if (!count || !sscanf(buf, "%ld", &intv))
		return -EINVAL;

	if (intv < 0 && intv != -1)
		return -EINVAL;

	if (!disk->ev)
		return -ENODEV;

	disk_block_events(disk);
	disk->ev->poll_msecs = intv;
	__disk_unblock_events(disk, true);

	return count;
}

static const DEVICE_ATTR(events, 0444, disk_events_show, NULL);
static const DEVICE_ATTR(events_async, 0444, disk_events_async_show, NULL);
static const DEVICE_ATTR(events_poll_msecs, 0644,
			 disk_events_poll_msecs_show,
			 disk_events_poll_msecs_store);

static const struct attribute *disk_events_attrs[] = {
	&dev_attr_events.attr,
	&dev_attr_events_async.attr,
	&dev_attr_events_poll_msecs.attr,
	NULL,
};

/*
 * The default polling interval can be specified by the kernel
 * parameter block.events_dfl_poll_msecs which defaults to 0
 * (disable).  This can also be modified runtime by writing to
 * /sys/module/block/events_dfl_poll_msecs.
 */
static int disk_events_set_dfl_poll_msecs(const char *val,
					  const struct kernel_param *kp)
{
	struct disk_events *ev;
	int ret;

	ret = param_set_ulong(val, kp);
	if (ret < 0)
		return ret;

	mutex_lock(&disk_events_mutex);

	list_for_each_entry(ev, &disk_events, node)
		disk_flush_events(ev->disk, 0);

	mutex_unlock(&disk_events_mutex);

	return 0;
}

static const struct kernel_param_ops disk_events_dfl_poll_msecs_param_ops = {
	.set	= disk_events_set_dfl_poll_msecs,
	.get	= param_get_ulong,
};

#undef MODULE_PARAM_PREFIX
#define MODULE_PARAM_PREFIX	"block."

module_param_cb(events_dfl_poll_msecs, &disk_events_dfl_poll_msecs_param_ops,
		&disk_events_dfl_poll_msecs, 0644);

/*
 * disk_{alloc|add|del|release}_events - initialize and destroy disk_events.
 */
static void disk_alloc_events(struct gendisk *disk)
{
	struct disk_events *ev;

	if (!disk->fops->check_events || !disk->events)
		return;

	ev = kzalloc(sizeof(*ev), GFP_KERNEL);
	if (!ev) {
		pr_warn("%s: failed to initialize events\n", disk->disk_name);
		return;
	}

	INIT_LIST_HEAD(&ev->node);
	ev->disk = disk;
	spin_lock_init(&ev->lock);
	mutex_init(&ev->block_mutex);
	ev->block = 1;
	ev->poll_msecs = -1;
	INIT_DELAYED_WORK(&ev->dwork, disk_events_workfn);

	disk->ev = ev;
}

static void disk_add_events(struct gendisk *disk)
{
	/* FIXME: error handling */
	if (sysfs_create_files(&disk_to_dev(disk)->kobj, disk_events_attrs) < 0)
		pr_warn("%s: failed to create sysfs files for events\n",
			disk->disk_name);

	if (!disk->ev)
		return;

	mutex_lock(&disk_events_mutex);
	list_add_tail(&disk->ev->node, &disk_events);
	mutex_unlock(&disk_events_mutex);

	/*
	 * Block count is initialized to 1 and the following initial
	 * unblock kicks it into action.
	 */
	__disk_unblock_events(disk, true);
}

static void disk_del_events(struct gendisk *disk)
{
	if (disk->ev) {
		disk_block_events(disk);

		mutex_lock(&disk_events_mutex);
		list_del_init(&disk->ev->node);
		mutex_unlock(&disk_events_mutex);
	}

	sysfs_remove_files(&disk_to_dev(disk)->kobj, disk_events_attrs);
}

static void disk_release_events(struct gendisk *disk)
{
	/* the block count should be 1 from disk_del_events() */
	WARN_ON_ONCE(disk->ev && disk->ev->block != 1);
	kfree(disk->ev);
}<|MERGE_RESOLUTION|>--- conflicted
+++ resolved
@@ -532,13 +532,8 @@
 	}
 }
 
-<<<<<<< HEAD
-/**
- *	We invalidate devt by assigning NULL pointer for devt in idr.
-=======
 /*
  * We invalidate devt by assigning NULL pointer for devt in idr.
->>>>>>> 4b972a01
  */
 void blk_invalidate_devt(dev_t devt)
 {
