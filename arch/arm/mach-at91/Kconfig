if ARCH_AT91

config HAVE_AT91_DATAFLASH_CARD
	bool

config HAVE_NAND_ATMEL_BUSWIDTH_16
	bool

config HAVE_AT91_USART3
	bool

config HAVE_AT91_USART4
	bool

config HAVE_AT91_USART5
	bool

menu "Atmel AT91 System-on-Chip"

choice
	prompt "Atmel AT91 Processor"

config ARCH_AT91RM9200
	bool "AT91RM9200"
	select CPU_ARM920T
	select GENERIC_TIME
	select GENERIC_CLOCKEVENTS
	select HAVE_AT91_USART3

config ARCH_AT91SAM9260
	bool "AT91SAM9260 or AT91SAM9XE"
	select CPU_ARM926T
	select GENERIC_TIME
	select GENERIC_CLOCKEVENTS
	select HAVE_AT91_USART3
	select HAVE_AT91_USART4
	select HAVE_AT91_USART5

config ARCH_AT91SAM9261
	bool "AT91SAM9261"
	select CPU_ARM926T
	select GENERIC_TIME
	select GENERIC_CLOCKEVENTS
	select HAVE_FB_ATMEL

config ARCH_AT91SAM9G10
	bool "AT91SAM9G10"
	select CPU_ARM926T
	select GENERIC_TIME
	select GENERIC_CLOCKEVENTS
	select HAVE_FB_ATMEL

config ARCH_AT91SAM9263
	bool "AT91SAM9263"
	select CPU_ARM926T
	select GENERIC_TIME
	select GENERIC_CLOCKEVENTS
	select HAVE_FB_ATMEL

config ARCH_AT91SAM9RL
	bool "AT91SAM9RL"
	select CPU_ARM926T
	select GENERIC_TIME
	select GENERIC_CLOCKEVENTS
	select HAVE_AT91_USART3
	select HAVE_FB_ATMEL

config ARCH_AT91SAM9G20
	bool "AT91SAM9G20"
	select CPU_ARM926T
	select GENERIC_TIME
	select GENERIC_CLOCKEVENTS
	select HAVE_AT91_USART3
	select HAVE_AT91_USART4
	select HAVE_AT91_USART5

config ARCH_AT91SAM9G45
	bool "AT91SAM9G45"
	select CPU_ARM926T
	select GENERIC_TIME
	select GENERIC_CLOCKEVENTS
	select HAVE_AT91_USART3
	select HAVE_FB_ATMEL

config ARCH_AT91CAP9
	bool "AT91CAP9"
	select CPU_ARM926T
	select GENERIC_TIME
	select GENERIC_CLOCKEVENTS
	select HAVE_FB_ATMEL

config ARCH_AT91X40
	bool "AT91x40"

endchoice

config AT91_PMC_UNIT
	bool
	default !ARCH_AT91X40

# ----------------------------------------------------------

if ARCH_AT91RM9200

comment "AT91RM9200 Board Type"

config MACH_ONEARM
	bool "Ajeco 1ARM Single Board Computer"
	help
	  Select this if you are using Ajeco's 1ARM Single Board Computer.
	  <http://www.ajeco.fi/products.htm>

config ARCH_AT91RM9200DK
	bool "Atmel AT91RM9200-DK Development board"
	select HAVE_AT91_DATAFLASH_CARD
	help
	  Select this if you are using Atmel's AT91RM9200-DK Development board.
	  (Discontinued)

config MACH_AT91RM9200EK
	bool "Atmel AT91RM9200-EK Evaluation Kit"
	select HAVE_AT91_DATAFLASH_CARD
	help
	  Select this if you are using Atmel's AT91RM9200-EK Evaluation Kit.
	  <http://www.atmel.com/dyn/products/tools_card.asp?tool_id=3507>

config MACH_CSB337
	bool "Cogent CSB337"
	help
	  Select this if you are using Cogent's CSB337 board.
	  <http://www.cogcomp.com/csb_csb337.htm>

config MACH_CSB637
	bool "Cogent CSB637"
	help
	  Select this if you are using Cogent's CSB637 board.
	  <http://www.cogcomp.com/csb_csb637.htm>

config MACH_CARMEVA
	bool "Conitec ARM&EVA"
	help
	  Select this if you are using Conitec's AT91RM9200-MCU-Module.
	  <http://www.conitec.net/english/linuxboard.htm>

config MACH_ATEB9200
	bool "Embest ATEB9200"
	help
	  Select this if you are using Embest's ATEB9200 board.
	  <http://www.embedinfo.com/english/product/ATEB9200.asp>

config MACH_KB9200
	bool "KwikByte KB920x"
	help
	  Select this if you are using KwikByte's KB920x board.
	  <http://kwikbyte.com/KB9202_description_new.htm>

config MACH_PICOTUX2XX
	bool "picotux 200"
	help
	  Select this if you are using a picotux 200.
	  <http://www.picotux.com/>

config MACH_KAFA
	bool "Sperry-Sun KAFA board"
	help
	  Select this if you are using Sperry-Sun's KAFA board.

config MACH_ECBAT91
	bool "emQbit ECB_AT91 SBC"
	select HAVE_AT91_DATAFLASH_CARD
	help
	  Select this if you are using emQbit's ECB_AT91 board.
	  <http://wiki.emqbit.com/free-ecb-at91>

config MACH_YL9200
	bool "ucDragon YL-9200"
	help
	  Select this if you are using the ucDragon YL-9200 board.

config MACH_CPUAT91
	bool "Eukrea CPUAT91"
	help
	  Select this if you are using the Eukrea Electromatique's
	  CPUAT91 board <http://www.eukrea.com/>.

endif

# ----------------------------------------------------------

if ARCH_AT91SAM9260

comment "AT91SAM9260 Variants"

config ARCH_AT91SAM9260_SAM9XE
	bool "AT91SAM9XE"
	help
	  Select this if you are using Atmel's AT91SAM9XE System-on-Chip.
	  They are basically AT91SAM9260s with various sizes of embedded Flash.

comment "AT91SAM9260 / AT91SAM9XE Board Type"

config MACH_AT91SAM9260EK
	bool "Atmel AT91SAM9260-EK / AT91SAM9XE Evaluation Kit"
	select HAVE_AT91_DATAFLASH_CARD
	select HAVE_NAND_ATMEL_BUSWIDTH_16
	help
	  Select this if you are using Atmel's AT91SAM9260-EK or AT91SAM9XE Evaluation Kit
	  <http://www.atmel.com/dyn/products/tools_card.asp?tool_id=3933>

config MACH_CAM60
	bool "KwikByte KB9260 (CAM60) board"
	help
	  Select this if you are using KwikByte's KB9260 (CAM60) board based on the Atmel AT91SAM9260.
	  <http://www.kwikbyte.com/KB9260.html>

config MACH_SAM9_L9260
	bool "Olimex SAM9-L9260 board"
	select HAVE_AT91_DATAFLASH_CARD
	help
	  Select this if you are using Olimex's SAM9-L9260 board based on the Atmel AT91SAM9260.
	  <http://www.olimex.com/dev/sam9-L9260.html>

config MACH_AFEB9260
	bool "Custom afeb9260 board v1"
	help
	  Select this if you are using custom afeb9260 board based on
	  open hardware design. Select this for revision 1 of the board.
	  <svn://194.85.238.22/home/users/george/svn/arm9eb>
	  <http://groups.google.com/group/arm9fpga-evolution-board>

config MACH_USB_A9260
	bool "CALAO USB-A9260"
	help
	  Select this if you are using a Calao Systems USB-A9260.
	  <http://www.calao-systems.com>

config MACH_QIL_A9260
	bool "CALAO QIL-A9260 board"
	help
	  Select this if you are using a Calao Systems QIL-A9260 Board.
	  <http://www.calao-systems.com>

config MACH_CPU9260
	bool "Eukrea CPU9260 board"
	help
	  Select this if you are using a Eukrea Electromatique's
	  CPU9260 Board <http://www.eukrea.com/>

endif

# ----------------------------------------------------------

if ARCH_AT91SAM9261

comment "AT91SAM9261 Board Type"

config MACH_AT91SAM9261EK
	bool "Atmel AT91SAM9261-EK Evaluation Kit"
	select HAVE_AT91_DATAFLASH_CARD
	select HAVE_NAND_ATMEL_BUSWIDTH_16
	help
	  Select this if you are using Atmel's AT91SAM9261-EK Evaluation Kit.
	  <http://www.atmel.com/dyn/products/tools_card.asp?tool_id=3820>

endif

# ----------------------------------------------------------

if ARCH_AT91SAM9G10

comment "AT91SAM9G10 Board Type"

config MACH_AT91SAM9G10EK
	bool "Atmel AT91SAM9G10-EK Evaluation Kit"
	select HAVE_AT91_DATAFLASH_CARD
	select HAVE_NAND_ATMEL_BUSWIDTH_16
	help
	  Select this if you are using Atmel's AT91SAM9G10-EK Evaluation Kit.
	  <http://www.atmel.com/dyn/products/tools_card.asp?tool_id=4588>

endif

# ----------------------------------------------------------

if ARCH_AT91SAM9263

comment "AT91SAM9263 Board Type"

config MACH_AT91SAM9263EK
	bool "Atmel AT91SAM9263-EK Evaluation Kit"
	select HAVE_AT91_DATAFLASH_CARD
	select HAVE_NAND_ATMEL_BUSWIDTH_16
	help
	  Select this if you are using Atmel's AT91SAM9263-EK Evaluation Kit.
	  <http://www.atmel.com/dyn/products/tools_card.asp?tool_id=4057>

config MACH_USB_A9263
	bool "CALAO USB-A9263"
	help
	  Select this if you are using a Calao Systems USB-A9263.
	  <http://www.calao-systems.com>

config MACH_NEOCORE926
	bool "Adeneo NEOCORE926"
	select HAVE_AT91_DATAFLASH_CARD
	help
	  Select this if you are using the Adeneo Neocore 926 board.

endif

# ----------------------------------------------------------

if ARCH_AT91SAM9RL

comment "AT91SAM9RL Board Type"

config MACH_AT91SAM9RLEK
	bool "Atmel AT91SAM9RL-EK Evaluation Kit"
	help
	  Select this if you are using Atmel's AT91SAM9RL-EK Evaluation Kit.

endif

# ----------------------------------------------------------

if ARCH_AT91SAM9G20

comment "AT91SAM9G20 Board Type"

config MACH_AT91SAM9G20EK
	bool "Atmel AT91SAM9G20-EK Evaluation Kit"
	select HAVE_AT91_DATAFLASH_CARD
	select HAVE_NAND_ATMEL_BUSWIDTH_16
	help
	  Select this if you are using Atmel's AT91SAM9G20-EK Evaluation Kit
	  that embeds only one SD/MMC slot.

config MACH_AT91SAM9G20EK_2MMC
	bool "Atmel AT91SAM9G20-EK Evaluation Kit with 2 SD/MMC Slots"
<<<<<<< HEAD
	depends on ARCH_AT91SAM9G20
=======
	select HAVE_NAND_ATMEL_BUSWIDTH_16
>>>>>>> 0912e535
	help
	  Select this if you are using an Atmel AT91SAM9G20-EK Evaluation Kit
	  with 2 SD/MMC Slots. This is the case for AT91SAM9G20-EK rev. C and
	  onwards.

config MACH_CPU9G20
	bool "Eukrea CPU9G20 board"
	help
	  Select this if you are using a Eukrea Electromatique's
	  CPU9G20 Board <http://www.eukrea.com/>

endif

# ----------------------------------------------------------

if ARCH_AT91SAM9G45

comment "AT91SAM9G45 Board Type"

config MACH_AT91SAM9G45EKES
	bool "Atmel AT91SAM9G45-EKES Evaluation Kit"
	select HAVE_NAND_ATMEL_BUSWIDTH_16
	help
	  Select this if you are using Atmel's AT91SAM9G45-EKES Evaluation Kit.
	  "ES" at the end of the name means that this board is an
	  Engineering Sample.

endif

# ----------------------------------------------------------

if ARCH_AT91CAP9

comment "AT91CAP9 Board Type"

config MACH_AT91CAP9ADK
	bool "Atmel AT91CAP9A-DK Evaluation Kit"
	select HAVE_AT91_DATAFLASH_CARD
	select HAVE_NAND_ATMEL_BUSWIDTH_16
	help
	  Select this if you are using Atmel's AT91CAP9A-DK Evaluation Kit.
	  <http://www.atmel.com/dyn/products/tools_card.asp?tool_id=4138>

endif

# ----------------------------------------------------------

if ARCH_AT91X40

comment "AT91X40 Board Type"

config MACH_AT91EB01
	bool "Atmel AT91EB01 Evaluation Kit"
	help
	  Select this if you are using Atmel's AT91EB01 Evaluation Kit.
	  It is also a popular target for simulators such as GDB's
	  ARM simulator (commonly known as the ARMulator) and the
	  Skyeye simulator.

endif

# ----------------------------------------------------------

comment "AT91 Board Options"

config MTD_AT91_DATAFLASH_CARD
	bool "Enable DataFlash Card support"
	depends on HAVE_AT91_DATAFLASH_CARD
	help
	  Enable support for the DataFlash card.

config MTD_NAND_ATMEL_BUSWIDTH_16
	bool "Enable 16-bit data bus interface to NAND flash"
<<<<<<< HEAD
	depends on (MACH_AT91SAM9260EK || MACH_AT91SAM9261EK || MACH_AT91SAM9G10EK || MACH_AT91SAM9263EK || MACH_AT91SAM9G20EK || MACH_AT91SAM9G20EK_2MMC || MACH_AT91SAM9G45EKES || MACH_AT91CAP9ADK)
=======
	depends on HAVE_NAND_ATMEL_BUSWIDTH_16
>>>>>>> 0912e535
	help
	  On AT91SAM926x boards both types of NAND flash can be present
	  (8 and 16 bit data bus width).

# ----------------------------------------------------------

comment "AT91 Feature Selections"

config AT91_PROGRAMMABLE_CLOCKS
	bool "Programmable Clocks"
	help
	  Select this if you need to program one or more of the PCK0..PCK3
	  programmable clock outputs.

config AT91_SLOW_CLOCK
	bool "Suspend-to-RAM disables main oscillator"
	depends on SUSPEND
	help
	  Select this if you want Suspend-to-RAM to save the most power
	  possible (without powering off the CPU) by disabling the PLLs
	  and main oscillator so that only the 32 KiHz clock is available.

	  When only that slow-clock is available, some peripherals lose
	  functionality.  Many can't issue wakeup events unless faster
	  clocks are available.  Some lose their operating state and
	  need to be completely re-initialized.

config AT91_TIMER_HZ
       int "Kernel HZ (jiffies per second)"
       range 32 1024
       depends on ARCH_AT91
       default "128" if ARCH_AT91RM9200
       default "100"
       help
	  On AT91rm9200 chips where you're using a system clock derived
	  from the 32768 Hz hardware clock, this tick rate should divide
	  it exactly: use a power-of-two value, such as 128 or 256, to
	  reduce timing errors caused by rounding.

	  On AT91sam926x chips, or otherwise when using a higher precision
	  system clock (of at least several MHz), rounding is less of a
	  problem so it can be safer to use a decimal values like 100.

choice
	prompt "Select a UART for early kernel messages"

config AT91_EARLY_DBGU
	bool "DBGU"

config AT91_EARLY_USART0
	bool "USART0"

config AT91_EARLY_USART1
	bool "USART1"

config AT91_EARLY_USART2
	bool "USART2"
	depends on ! ARCH_AT91X40

config AT91_EARLY_USART3
	bool "USART3"
	depends on HAVE_AT91_USART3

config AT91_EARLY_USART4
	bool "USART4"
	depends on HAVE_AT91_USART4

config AT91_EARLY_USART5
	bool "USART5"
	depends on HAVE_AT91_USART5

endchoice

endmenu

endif<|MERGE_RESOLUTION|>--- conflicted
+++ resolved
@@ -337,11 +337,7 @@
 
 config MACH_AT91SAM9G20EK_2MMC
 	bool "Atmel AT91SAM9G20-EK Evaluation Kit with 2 SD/MMC Slots"
-<<<<<<< HEAD
-	depends on ARCH_AT91SAM9G20
-=======
-	select HAVE_NAND_ATMEL_BUSWIDTH_16
->>>>>>> 0912e535
+	select HAVE_NAND_ATMEL_BUSWIDTH_16
 	help
 	  Select this if you are using an Atmel AT91SAM9G20-EK Evaluation Kit
 	  with 2 SD/MMC Slots. This is the case for AT91SAM9G20-EK rev. C and
@@ -415,11 +411,7 @@
 
 config MTD_NAND_ATMEL_BUSWIDTH_16
 	bool "Enable 16-bit data bus interface to NAND flash"
-<<<<<<< HEAD
-	depends on (MACH_AT91SAM9260EK || MACH_AT91SAM9261EK || MACH_AT91SAM9G10EK || MACH_AT91SAM9263EK || MACH_AT91SAM9G20EK || MACH_AT91SAM9G20EK_2MMC || MACH_AT91SAM9G45EKES || MACH_AT91CAP9ADK)
-=======
 	depends on HAVE_NAND_ATMEL_BUSWIDTH_16
->>>>>>> 0912e535
 	help
 	  On AT91SAM926x boards both types of NAND flash can be present
 	  (8 and 16 bit data bus width).
