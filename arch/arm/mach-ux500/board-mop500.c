--- conflicted
+++ resolved
@@ -750,12 +750,7 @@
 	.map_io		= u8500_map_io,
 	.init_irq	= ux500_init_irq,
 	/* we re-use nomadik timer here */
-<<<<<<< HEAD
 	.init_time	= ux500_timer_init,
-	.handle_irq	= gic_handle_irq,
-=======
-	.timer		= &ux500_timer,
->>>>>>> 9e47b8bf
 	.init_machine	= mop500_init_machine,
 	.init_late	= ux500_init_late,
 MACHINE_END
@@ -764,12 +759,7 @@
 	.atag_offset	= 0x100,
 	.map_io		= u8500_map_io,
 	.init_irq	= ux500_init_irq,
-<<<<<<< HEAD
 	.init_time	= ux500_timer_init,
-	.handle_irq	= gic_handle_irq,
-=======
-	.timer		= &ux500_timer,
->>>>>>> 9e47b8bf
 	.init_machine	= mop500_init_machine,
 	.init_late	= ux500_init_late,
 MACHINE_END
@@ -779,12 +769,7 @@
 	.smp		= smp_ops(ux500_smp_ops),
 	.map_io		= u8500_map_io,
 	.init_irq	= ux500_init_irq,
-<<<<<<< HEAD
 	.init_time	= ux500_timer_init,
-	.handle_irq	= gic_handle_irq,
-=======
-	.timer		= &ux500_timer,
->>>>>>> 9e47b8bf
 	.init_machine	= hrefv60_init_machine,
 	.init_late	= ux500_init_late,
 MACHINE_END
@@ -795,12 +780,7 @@
 	.map_io		= u8500_map_io,
 	.init_irq	= ux500_init_irq,
 	/* we re-use nomadik timer here */
-<<<<<<< HEAD
 	.init_time	= ux500_timer_init,
-	.handle_irq	= gic_handle_irq,
-=======
-	.timer		= &ux500_timer,
->>>>>>> 9e47b8bf
 	.init_machine	= snowball_init_machine,
 	.init_late	= NULL,
 MACHINE_END